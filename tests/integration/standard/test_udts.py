--- conflicted
+++ resolved
@@ -228,7 +228,13 @@
 
         c.shutdown()
 
-<<<<<<< HEAD
+    def test_non_existing_types(self):
+        c = Cluster(protocol_version=PROTOCOL_VERSION)
+        c.connect()
+        User = namedtuple('user', ('age', 'name'))
+        self.assertRaises(UserTypeDoesNotExist, c.register_user_type, "some_bad_keyspace", "user", User)
+        self.assertRaises(UserTypeDoesNotExist, c.register_user_type, "system", "user", User)
+
     def test_datatypes(self):
         c = Cluster(protocol_version=PROTOCOL_VERSION)
         s = c.connect()
@@ -308,12 +314,4 @@
         for expected, actual in zip(params, row):
             self.assertEqual(expected, actual)
 
-        c.shutdown()
-=======
-    def test_non_existing_types(self):
-        c = Cluster(protocol_version=PROTOCOL_VERSION)
-        c.connect()
-        User = namedtuple('user', ('age', 'name'))
-        self.assertRaises(UserTypeDoesNotExist, c.register_user_type, "some_bad_keyspace", "user", User)
-        self.assertRaises(UserTypeDoesNotExist, c.register_user_type, "system", "user", User)
->>>>>>> 871ae525
+        c.shutdown()