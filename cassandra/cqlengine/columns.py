# Copyright 2015 DataStax, Inc.
#
# Licensed under the Apache License, Version 2.0 (the "License");
# you may not use this file except in compliance with the License.
# You may obtain a copy of the License at
#
# http://www.apache.org/licenses/LICENSE-2.0
#
# Unless required by applicable law or agreed to in writing, software
# distributed under the License is distributed on an "AS IS" BASIS,
# WITHOUT WARRANTIES OR CONDITIONS OF ANY KIND, either express or implied.
# See the License for the specific language governing permissions and
# limitations under the License.

from copy import deepcopy, copy
from datetime import date, datetime
import logging
import six
import warnings

from cassandra import util
from cassandra.cqltypes import DateType, SimpleDateType
from cassandra.cqlengine import ValidationError
from cassandra.cqlengine.functions import get_total_seconds

log = logging.getLogger(__name__)


class BaseValueManager(object):

    def __init__(self, instance, column, value):
        self.instance = instance
        self.column = column
        self.previous_value = deepcopy(value)
        self.value = value
        self.explicit = False

    @property
    def deleted(self):
        return self.value is None and self.previous_value is not None

    @property
    def changed(self):
        """
        Indicates whether or not this value has changed.

        :rtype: boolean

        """
        return self.value != self.previous_value

    def reset_previous_value(self):
        self.previous_value = copy(self.value)

    def getval(self):
        return self.value

    def setval(self, val):
        self.value = val

    def delval(self):
        self.value = None

    def get_property(self):
        _get = lambda slf: self.getval()
        _set = lambda slf, val: self.setval(val)
        _del = lambda slf: self.delval()

        if self.column.can_delete:
            return property(_get, _set, _del)
        else:
            return property(_get, _set)


class Column(object):

    # the cassandra type this column maps to
    db_type = None
    value_manager = BaseValueManager

    instance_counter = 0

    primary_key = False
    """
    bool flag, indicates this column is a primary key. The first primary key defined
    on a model is the partition key (unless partition keys are set), all others are cluster keys
    """

    partition_key = False

    """
    indicates that this column should be the partition key, defining
    more than one partition key column creates a compound partition key
    """

    index = False
    """
    bool flag, indicates an index should be created for this column
    """

    db_field = None
    """
    the fieldname this field will map to in the database
    """

    default = None
    """
    the default value, can be a value or a callable (no args)
    """

    required = False
    """
    boolean, is the field required? Model validation will raise and
    exception if required is set to True and there is a None value assigned
    """

    clustering_order = None
    """
    only applicable on clustering keys (primary keys that are not partition keys)
    determines the order that the clustering keys are sorted on disk
    """

    polymorphic_key = False
    """
    *Deprecated*

    see :attr:`~.discriminator_column`
    """

    discriminator_column = False
    """
    boolean, if set to True, this column will be used for discriminating records
    of inherited models.

    Should only be set on a column of an abstract model being used for inheritance.

    There may only be one discriminator column per model. See :attr:`~.__discriminator_value__`
    for how to specify the value of this column on specialized models.
    """

    static = False
    """
    boolean, if set to True, this is a static column, with a single value per partition
    """

    def __init__(self,
                 primary_key=False,
                 partition_key=False,
                 index=False,
                 db_field=None,
                 default=None,
                 required=False,
                 clustering_order=None,
                 polymorphic_key=False,
                 discriminator_column=False,
                 static=False):
        self.partition_key = partition_key
        self.primary_key = partition_key or primary_key
        self.index = index
        self.db_field = db_field
        self.default = default
        self.required = required
        self.clustering_order = clustering_order

        if polymorphic_key:
            msg = "polymorphic_key is deprecated. Use discriminator_column instead."
            warnings.warn(msg, DeprecationWarning)
            log.warning(msg)

        self.discriminator_column = discriminator_column or polymorphic_key
        self.polymorphic_key = self.discriminator_column

        # the column name in the model definition
        self.column_name = None
        self.static = static

        self.value = None

        # keep track of instantiation order
        self.position = Column.instance_counter
        Column.instance_counter += 1

    def validate(self, value):
        """
        Returns a cleaned and validated value. Raises a ValidationError
        if there's a problem
        """
        if value is None:
            if self.required:
                raise ValidationError('{0} - None values are not allowed'.format(self.column_name or self.db_field))
        return value

    def to_python(self, value):
        """
        Converts data from the database into python values
        raises a ValidationError if the value can't be converted
        """
        return value

    def to_database(self, value):
        """
        Converts python value into database value
        """
        if value is None and self.has_default:
            return self.get_default()
        return value

    @property
    def has_default(self):
        return self.default is not None

    @property
    def is_primary_key(self):
        return self.primary_key

    @property
    def can_delete(self):
        return not self.primary_key

    def get_default(self):
        if self.has_default:
            if callable(self.default):
                return self.default()
            else:
                return self.default

    def get_column_def(self):
        """
        Returns a column definition for CQL table definition
        """
        static = "static" if self.static else ""
        return '{0} {1} {2}'.format(self.cql, self.db_type, static)

    # TODO: make columns use cqltypes under the hood
    # until then, this bridges the gap in using types along with cassandra.metadata for CQL generation
    def cql_parameterized_type(self):
        return self.db_type

    def set_column_name(self, name):
        """
        Sets the column name during document class construction
        This value will be ignored if db_field is set in __init__
        """
        self.column_name = name

    @property
    def db_field_name(self):
        """ Returns the name of the cql name of this column """
        return self.db_field or self.column_name

    @property
    def db_index_name(self):
        """ Returns the name of the cql index """
        return 'index_{0}'.format(self.db_field_name)

    @property
    def cql(self):
        return self.get_cql()

    def get_cql(self):
        return '"{0}"'.format(self.db_field_name)

    def _val_is_null(self, val):
        """ determines if the given value equates to a null value for the given column type """
        return val is None

    @property
    def sub_columns(self):
        return []


class Blob(Column):
    """
    Stores a raw binary value
    """
    db_type = 'blob'

    def to_database(self, value):

        if not isinstance(value, (six.binary_type, bytearray)):
            raise Exception("expecting a binary, got a %s" % type(value))

        val = super(Bytes, self).to_database(value)
        return bytearray(val)

    def to_python(self, value):
        return value

Bytes = Blob


class Ascii(Column):
    """
    Stores a US-ASCII character string
    """
    db_type = 'ascii'


class Inet(Column):
    """
    Stores an IP address in IPv4 or IPv6 format
    """
    db_type = 'inet'


class Text(Column):
    """
    Stores a UTF-8 encoded string
    """
    db_type = 'text'

    def __init__(self, min_length=None, max_length=None, **kwargs):
        """
        :param int min_length: Sets the minimum length of this string, for validation purposes.
            Defaults to 1 if this is a ``required`` column. Otherwise, None.
        :param int max_lemgth: Sets the maximum length of this string, for validation purposes.
        """
        self.min_length = min_length or (1 if kwargs.get('required', False) else None)
        self.max_length = max_length
        super(Text, self).__init__(**kwargs)

    def validate(self, value):
        value = super(Text, self).validate(value)
        if value is None:
            return
        if not isinstance(value, (six.string_types, bytearray)) and value is not None:
            raise ValidationError('{0} {1} is not a string'.format(self.column_name, type(value)))
        if self.max_length:
            if len(value) > self.max_length:
                raise ValidationError('{0} is longer than {1} characters'.format(self.column_name, self.max_length))
        if self.min_length:
            if len(value) < self.min_length:
                raise ValidationError('{0} is shorter than {1} characters'.format(self.column_name, self.min_length))
        return value


class Integer(Column):
    """
    Stores a 32-bit signed integer value
    """

    db_type = 'int'

    def validate(self, value):
        val = super(Integer, self).validate(value)
        if val is None:
            return
        try:
            return int(val)
        except (TypeError, ValueError):
            raise ValidationError("{0} {1} can't be converted to integral value".format(self.column_name, value))

    def to_python(self, value):
        return self.validate(value)

    def to_database(self, value):
        return self.validate(value)


class TinyInt(Integer):
    """
    Stores an 8-bit signed integer value

    .. versionadded:: 2.6.0

    requires C* 2.2+ and protocol v4+
    """
    db_type = 'tinyint'


class SmallInt(Integer):
    """
    Stores a 16-bit signed integer value

    .. versionadded:: 2.6.0

    requires C* 2.2+ and protocol v4+
    """
    db_type = 'smallint'


class BigInt(Integer):
    """
    Stores a 64-bit signed integer value
    """
    db_type = 'bigint'


class VarInt(Column):
    """
    Stores an arbitrary-precision integer
    """
    db_type = 'varint'

    def validate(self, value):
        val = super(VarInt, self).validate(value)
        if val is None:
            return
        try:
            return int(val)
        except (TypeError, ValueError):
            raise ValidationError(
                "{0} {1} can't be converted to integral value".format(self.column_name, value))

    def to_python(self, value):
        return self.validate(value)

    def to_database(self, value):
        return self.validate(value)


class CounterValueManager(BaseValueManager):
    def __init__(self, instance, column, value):
        super(CounterValueManager, self).__init__(instance, column, value)
        self.value = self.value or 0
        self.previous_value = self.previous_value or 0


class Counter(Integer):
    """
    Stores a counter that can be inremented and decremented
    """
    db_type = 'counter'

    value_manager = CounterValueManager

    def __init__(self,
                 index=False,
                 db_field=None,
                 required=False):
        super(Counter, self).__init__(
            primary_key=False,
            partition_key=False,
            index=index,
            db_field=db_field,
            default=0,
            required=required,
        )


class DateTime(Column):
    """
    Stores a datetime value
    """
    db_type = 'timestamp'

    def to_python(self, value):
        if value is None:
            return
        if isinstance(value, datetime):
            return value
        elif isinstance(value, date):
            return datetime(*(value.timetuple()[:6]))
        try:
            return datetime.utcfromtimestamp(value)
        except TypeError:
            return datetime.utcfromtimestamp(DateType.deserialize(value))

    def to_database(self, value):
        value = super(DateTime, self).to_database(value)
        if value is None:
            return
        if not isinstance(value, datetime):
            if isinstance(value, date):
                value = datetime(value.year, value.month, value.day)
            else:
                raise ValidationError("{0} '{1}' is not a datetime object".format(self.column_name, value))
        epoch = datetime(1970, 1, 1, tzinfo=value.tzinfo)
        offset = get_total_seconds(epoch.tzinfo.utcoffset(epoch)) if epoch.tzinfo else 0

        return int((get_total_seconds(value - epoch) - offset) * 1000)


class Date(Column):
    """
    Stores a simple date, with no time-of-day

    .. versionchanged:: 2.6.0

        removed overload of Date and DateTime. DateTime is a drop-in replacement for legacy models

    requires C* 2.2+ and protocol v4+
    """
    db_type = 'date'

    def to_database(self, value):
        value = super(Date, self).to_database(value)
        if value is None:
            return

        # need to translate to int version because some dates are not representable in
        # string form (datetime limitation)
        d = value if isinstance(value, util.Date) else util.Date(value)
        return d.days_from_epoch + SimpleDateType.EPOCH_OFFSET_DAYS


class Time(Column):
    """
    Stores a timezone-naive time-of-day, with nanosecond precision

    .. versionadded:: 2.6.0

    requires C* 2.2+ and protocol v4+
    """
    db_type = 'time'

    def to_database(self, value):
        value = super(Time, self).to_database(value)
        if value is None:
            return
        # str(util.Time) yields desired CQL encoding
        return value if isinstance(value, util.Time) else util.Time(value)


class UUID(Column):
    """
    Stores a type 1 or 4 UUID
    """
    db_type = 'uuid'

    def validate(self, value):
        val = super(UUID, self).validate(value)
        if val is None:
            return
        from uuid import UUID as _UUID
        if isinstance(val, _UUID):
            return val
        if isinstance(val, six.string_types):
            try:
                return _UUID(val)
            except ValueError:
                # fall-through to error
                pass
        raise ValidationError("{0} {1} is not a valid uuid".format(
            self.column_name, value))

    def to_python(self, value):
        return self.validate(value)

    def to_database(self, value):
        return self.validate(value)

from uuid import UUID as pyUUID, getnode


class TimeUUID(UUID):
    """
    UUID containing timestamp
    """

    db_type = 'timeuuid'

    @classmethod
    def from_datetime(self, dt):
        """
        generates a UUID for a given datetime

        :param dt: datetime
        :type dt: datetime
        :return:
        """
<<<<<<< HEAD
        msg = "cqlengine.columns.TimeUUID.from_datetime is deprecated. Use cassandra.util.uuid_from_time instead."
        warnings.warn(msg, DeprecationWarning)
        log.warning(msg)
        return util.uuid_from_time(dt)
=======
        global _last_timestamp

        epoch = datetime(1970, 1, 1, tzinfo=dt.tzinfo)
        offset = get_total_seconds(epoch.tzinfo.utcoffset(epoch)) if epoch.tzinfo else 0
        timestamp = get_total_seconds(dt - epoch) - offset

        node = None
        clock_seq = None

        nanoseconds = int(timestamp * 1e9)
        timestamp = int(nanoseconds // 100) + 0x01b21dd213814000

        if clock_seq is None:
            import random
            clock_seq = random.randrange(1 << 14)  # instead of stable storage
        time_low = timestamp & 0xffffffff
        time_mid = (timestamp >> 32) & 0xffff
        time_hi_version = (timestamp >> 48) & 0x0fff
        clock_seq_low = clock_seq & 0xff
        clock_seq_hi_variant = (clock_seq >> 8) & 0x3f
        if node is None:
            node = getnode()
        return pyUUID(fields=(time_low, time_mid, time_hi_version,
                              clock_seq_hi_variant, clock_seq_low, node), version=1)
>>>>>>> be0d0037


class Boolean(Column):
    """
    Stores a boolean True or False value
    """
    db_type = 'boolean'

    def validate(self, value):
        """ Always returns a Python boolean. """
        value = super(Boolean, self).validate(value)

        if value is not None:
            value = bool(value)

        return value

    def to_python(self, value):
        return self.validate(value)


class BaseFloat(Column):
    def validate(self, value):
        value = super(BaseFloat, self).validate(value)
        if value is None:
            return
        try:
            return float(value)
        except (TypeError, ValueError):
            raise ValidationError("{0} {1} is not a valid float".format(self.column_name, value))

    def to_python(self, value):
        return self.validate(value)

    def to_database(self, value):
        return self.validate(value)


class Float(BaseFloat):
    """
    Stores a single-precision floating-point value
    """
    db_type = 'float'

    def __init__(self, double_precision=None, **kwargs):
        if double_precision is None or bool(double_precision):
            msg = "Float(double_precision=True) is deprecated. Use Double() type instead."
            double_precision = True
            warnings.warn(msg, DeprecationWarning)
            log.warning(msg)

        self.db_type = 'double' if double_precision else 'float'

        super(Float, self).__init__(**kwargs)


class Double(BaseFloat):
    """
    Stores a double-precision floating-point value
    """
    db_type = 'double'


class Decimal(Column):
    """
    Stores a variable precision decimal value
    """
    db_type = 'decimal'

    def validate(self, value):
        from decimal import Decimal as _Decimal
        from decimal import InvalidOperation
        val = super(Decimal, self).validate(value)
        if val is None:
            return
        try:
            return _Decimal(val)
        except InvalidOperation:
            raise ValidationError("{0} '{1}' can't be coerced to decimal".format(self.column_name, val))

    def to_python(self, value):
        return self.validate(value)

    def to_database(self, value):
        return self.validate(value)


class BaseContainerColumn(Column):
    """
    Base Container type for collection-like columns.

    https://cassandra.apache.org/doc/cql3/CQL.html#collections
    """

    def __init__(self, value_type, **kwargs):
        """
        :param value_type: a column class indicating the types of the value
        """
        inheritance_comparator = issubclass if isinstance(value_type, type) else isinstance
        if not inheritance_comparator(value_type, Column):
            raise ValidationError('value_type must be a column class')
        if inheritance_comparator(value_type, BaseContainerColumn):
            raise ValidationError('container types cannot be nested')
        if value_type.db_type is None:
            raise ValidationError('value_type cannot be an abstract column type')

        if isinstance(value_type, type):
            self.value_type = value_type
            self.value_col = self.value_type()
        else:
            self.value_col = value_type
            self.value_type = self.value_col.__class__

        super(BaseContainerColumn, self).__init__(**kwargs)

    def validate(self, value):
        value = super(BaseContainerColumn, self).validate(value)
        # It is dangerous to let collections have more than 65535.
        # See: https://issues.apache.org/jira/browse/CASSANDRA-5428
        if value is not None and len(value) > 65535:
            raise ValidationError("{0} Collection can't have more than 65535 elements.".format(self.column_name))
        return value

    def _val_is_null(self, val):
        return not val

    @property
    def sub_columns(self):
        return [self.value_col]


class Set(BaseContainerColumn):
    """
    Stores a set of unordered, unique values

    http://www.datastax.com/documentation/cql/3.1/cql/cql_using/use_set_t.html
    """
    def __init__(self, value_type, strict=True, default=set, **kwargs):
        """
        :param value_type: a column class indicating the types of the value
        :param strict: sets whether non set values will be coerced to set
            type on validation, or raise a validation error, defaults to True
        """
        self.strict = strict
        self.db_type = 'set<{0}>'.format(value_type.db_type)
        super(Set, self).__init__(value_type, default=default, **kwargs)

    def validate(self, value):
        val = super(Set, self).validate(value)
        if val is None:
            return
        types = (set,) if self.strict else (set, list, tuple)
        if not isinstance(val, types):
            if self.strict:
                raise ValidationError('{0} {1} is not a set object'.format(self.column_name, val))
            else:
                raise ValidationError('{0} {1} cannot be coerced to a set object'.format(self.column_name, val))

        if None in val:
            raise ValidationError("{0} None not allowed in a set".format(self.column_name))

        return set(self.value_col.validate(v) for v in val)

    def to_python(self, value):
        if value is None:
            return set()
        return set(self.value_col.to_python(v) for v in value)

    def to_database(self, value):
        if value is None:
            return None
        return set(self.value_col.to_database(v) for v in value)


class List(BaseContainerColumn):
    """
    Stores a list of ordered values

    http://www.datastax.com/documentation/cql/3.1/cql/cql_using/use_list_t.html
    """
    def __init__(self, value_type, default=list, **kwargs):
        """
        :param value_type: a column class indicating the types of the value
        """
        self.db_type = 'list<{0}>'.format(value_type.db_type)
        return super(List, self).__init__(value_type=value_type, default=default, **kwargs)

    def validate(self, value):
        val = super(List, self).validate(value)
        if val is None:
            return
        if not isinstance(val, (set, list, tuple)):
            raise ValidationError('{0} {1} is not a list object'.format(self.column_name, val))
        if None in val:
            raise ValidationError("{0} None is not allowed in a list".format(self.column_name))
        return [self.value_col.validate(v) for v in val]

    def to_python(self, value):
        if value is None:
            return []
        return [self.value_col.to_python(v) for v in value]

    def to_database(self, value):
        if value is None:
            return None
        return [self.value_col.to_database(v) for v in value]


class Map(BaseContainerColumn):
    """
    Stores a key -> value map (dictionary)

    http://www.datastax.com/documentation/cql/3.1/cql/cql_using/use_map_t.html
    """
    def __init__(self, key_type, value_type, default=dict, **kwargs):
        """
        :param key_type: a column class indicating the types of the key
        :param value_type: a column class indicating the types of the value
        """

        self.db_type = 'map<{0}, {1}>'.format(key_type.db_type, value_type.db_type)

        inheritance_comparator = issubclass if isinstance(key_type, type) else isinstance
        if not inheritance_comparator(key_type, Column):
            raise ValidationError('key_type must be a column class')
        if inheritance_comparator(key_type, BaseContainerColumn):
            raise ValidationError('container types cannot be nested')
        if key_type.db_type is None:
            raise ValidationError('key_type cannot be an abstract column type')

        if isinstance(key_type, type):
            self.key_type = key_type
            self.key_col = self.key_type()
        else:
            self.key_col = key_type
            self.key_type = self.key_col.__class__
        super(Map, self).__init__(value_type, default=default, **kwargs)

    def validate(self, value):
        val = super(Map, self).validate(value)
        if val is None:
            return
        if not isinstance(val, dict):
            raise ValidationError('{0} {1} is not a dict object'.format(self.column_name, val))
        if None in val:
            raise ValidationError("{} None is not allowed in a map".format(self.column_name))
        return dict((self.key_col.validate(k), self.value_col.validate(v)) for k, v in val.items())

    def to_python(self, value):
        if value is None:
            return {}
        if value is not None:
            return dict((self.key_col.to_python(k), self.value_col.to_python(v)) for k, v in value.items())

    def to_database(self, value):
        if value is None:
            return None
        return dict((self.key_col.to_database(k), self.value_col.to_database(v)) for k, v in value.items())

    @property
    def sub_columns(self):
        return [self.key_col, self.value_col]


class UDTValueManager(BaseValueManager):
    @property
    def changed(self):
        return self.value != self.previous_value or self.value.has_changed_fields()

    def reset_previous_value(self):
        self.value.reset_changed_fields()
        self.previous_value = copy(self.value)


class UserDefinedType(Column):
    """
    User Defined Type column

    http://www.datastax.com/documentation/cql/3.1/cql/cql_using/cqlUseUDT.html

    These columns are represented by a specialization of :class:`cassandra.cqlengine.usertype.UserType`.

    Please see :ref:`user_types` for examples and discussion.
    """

    value_manager = UDTValueManager

    def __init__(self, user_type, **kwargs):
        """
        :param type user_type: specifies the :class:`~.cqlengine.usertype.UserType` model of the column
        """
        self.user_type = user_type
        self.db_type = "frozen<%s>" % user_type.type_name()
        super(UserDefinedType, self).__init__(**kwargs)

    @property
    def sub_columns(self):
        return list(self.user_type._fields.values())


def resolve_udts(col_def, out_list):
    for col in col_def.sub_columns:
        resolve_udts(col, out_list)
    if isinstance(col_def, UserDefinedType):
        out_list.append(col_def.user_type)


class _PartitionKeysToken(Column):
    """
    virtual column representing token of partition columns.
    Used by filter(pk__token=Token(...)) filters
    """

    def __init__(self, model):
        self.partition_columns = model._partition_keys.values()
        super(_PartitionKeysToken, self).__init__(partition_key=True)

    @property
    def db_field_name(self):
        return 'token({0})'.format(', '.join(['"{0}"'.format(c.db_field_name) for c in self.partition_columns]))

    def to_database(self, value):
        from cqlengine.functions import Token
        assert isinstance(value, Token)
        value.set_columns(self.partition_columns)
        return value

    def get_cql(self):
        return "token({0})".format(", ".join(c.cql for c in self.partition_columns))<|MERGE_RESOLUTION|>--- conflicted
+++ resolved
@@ -559,37 +559,10 @@
         :type dt: datetime
         :return:
         """
-<<<<<<< HEAD
         msg = "cqlengine.columns.TimeUUID.from_datetime is deprecated. Use cassandra.util.uuid_from_time instead."
         warnings.warn(msg, DeprecationWarning)
         log.warning(msg)
         return util.uuid_from_time(dt)
-=======
-        global _last_timestamp
-
-        epoch = datetime(1970, 1, 1, tzinfo=dt.tzinfo)
-        offset = get_total_seconds(epoch.tzinfo.utcoffset(epoch)) if epoch.tzinfo else 0
-        timestamp = get_total_seconds(dt - epoch) - offset
-
-        node = None
-        clock_seq = None
-
-        nanoseconds = int(timestamp * 1e9)
-        timestamp = int(nanoseconds // 100) + 0x01b21dd213814000
-
-        if clock_seq is None:
-            import random
-            clock_seq = random.randrange(1 << 14)  # instead of stable storage
-        time_low = timestamp & 0xffffffff
-        time_mid = (timestamp >> 32) & 0xffff
-        time_hi_version = (timestamp >> 48) & 0x0fff
-        clock_seq_low = clock_seq & 0xff
-        clock_seq_hi_variant = (clock_seq >> 8) & 0x3f
-        if node is None:
-            node = getnode()
-        return pyUUID(fields=(time_low, time_mid, time_hi_version,
-                              clock_seq_hi_variant, clock_seq_low, node), version=1)
->>>>>>> be0d0037
 
 
 class Boolean(Column):
