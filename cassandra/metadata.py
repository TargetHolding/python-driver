# Copyright 2013-2015 DataStax, Inc.
#
# Licensed under the Apache License, Version 2.0 (the "License");
# you may not use this file except in compliance with the License.
# You may obtain a copy of the License at
#
# http://www.apache.org/licenses/LICENSE-2.0
#
# Unless required by applicable law or agreed to in writing, software
# distributed under the License is distributed on an "AS IS" BASIS,
# WITHOUT WARRANTIES OR CONDITIONS OF ANY KIND, either express or implied.
# See the License for the specific language governing permissions and
# limitations under the License.

from bisect import bisect_right
from collections import defaultdict
from hashlib import md5
from itertools import islice, cycle
import json
import logging
import re
import six
from six.moves import zip
from threading import RLock
<<<<<<< HEAD
import six
=======
import weakref
>>>>>>> cef495e8

murmur3 = None
try:
    from cassandra.murmur3 import murmur3
except ImportError as e:
    pass

from cassandra import SignatureDescriptor
import cassandra.cqltypes as types
from cassandra.encoder import Encoder
from cassandra.marshal import varint_unpack
from cassandra.util import OrderedDict

log = logging.getLogger(__name__)

_keywords = set((
    'select', 'from', 'where', 'and', 'key', 'insert', 'update', 'with',
    'limit', 'using', 'use', 'count', 'set',
    'begin', 'apply', 'batch', 'truncate', 'delete', 'in', 'create',
    'keyspace', 'schema', 'columnfamily', 'table', 'index', 'on', 'drop',
    'primary', 'into', 'values', 'timestamp', 'ttl', 'alter', 'add', 'type',
    'compact', 'storage', 'order', 'by', 'asc', 'desc', 'clustering',
    'token', 'writetime', 'map', 'list', 'to'
))

_unreserved_keywords = set((
    'key', 'clustering', 'ttl', 'compact', 'storage', 'type', 'values'
))


class Metadata(object):
    """
    Holds a representation of the cluster schema and topology.
    """

    cluster_name = None
    """ The string name of the cluster. """

    keyspaces = None
    """
    A map from keyspace names to matching :class:`~.KeyspaceMetadata` instances.
    """

    partitioner = None
    """
    The string name of the partitioner for the cluster.
    """

    token_map = None
    """ A :class:`~.TokenMap` instance describing the ring topology. """

    def __init__(self):
        self.keyspaces = {}
        self._hosts = {}
        self._hosts_lock = RLock()

    def export_schema_as_string(self):
        """
        Returns a string that can be executed as a query in order to recreate
        the entire schema.  The string is formatted to be human readable.
        """
        return "\n".join(ks.export_as_string() for ks in self.keyspaces.values())

    def rebuild_schema(self, ks_results, type_results, function_results,
                       aggregate_results, cf_results, col_results, triggers_result):
        """
        Rebuild the view of the current schema from a fresh set of rows from
        the system schema tables.

        For internal use only.
        """
        cf_def_rows = defaultdict(list)
        col_def_rows = defaultdict(lambda: defaultdict(list))
        usertype_rows = defaultdict(list)
        fn_rows = defaultdict(list)
        agg_rows = defaultdict(list)
        trigger_rows = defaultdict(lambda: defaultdict(list))

        for row in cf_results:
            cf_def_rows[row["keyspace_name"]].append(row)

        for row in col_results:
            ksname = row["keyspace_name"]
            cfname = row["columnfamily_name"]
            col_def_rows[ksname][cfname].append(row)

        for row in type_results:
            usertype_rows[row["keyspace_name"]].append(row)

        for row in function_results:
            fn_rows[row["keyspace_name"]].append(row)

        for row in aggregate_results:
            agg_rows[row["keyspace_name"]].append(row)

        for row in triggers_result:
            ksname = row["keyspace_name"]
            cfname = row["columnfamily_name"]
            trigger_rows[ksname][cfname].append(row)

        current_keyspaces = set()
        for row in ks_results:
            keyspace_meta = self._build_keyspace_metadata(row)
            keyspace_col_rows = col_def_rows.get(keyspace_meta.name, {})
            keyspace_trigger_rows = trigger_rows.get(keyspace_meta.name, {})
            for table_row in cf_def_rows.get(keyspace_meta.name, []):
                table_meta = self._build_table_metadata(keyspace_meta, table_row, keyspace_col_rows, keyspace_trigger_rows)
                keyspace_meta._add_table_metadata(table_meta)

            for usertype_row in usertype_rows.get(keyspace_meta.name, []):
                usertype = self._build_usertype(keyspace_meta.name, usertype_row)
                keyspace_meta.user_types[usertype.name] = usertype

            for fn_row in fn_rows.get(keyspace_meta.name, []):
                fn = self._build_function(keyspace_meta.name, fn_row)
                keyspace_meta.functions[fn.signature] = fn

            for agg_row in agg_rows.get(keyspace_meta.name, []):
                agg = self._build_aggregate(keyspace_meta.name, agg_row)
                keyspace_meta.aggregates[agg.signature] = agg

            current_keyspaces.add(keyspace_meta.name)
            old_keyspace_meta = self.keyspaces.get(keyspace_meta.name, None)
            self.keyspaces[keyspace_meta.name] = keyspace_meta
            if old_keyspace_meta:
                self._keyspace_updated(keyspace_meta.name)
            else:
                self._keyspace_added(keyspace_meta.name)

        # remove not-just-added keyspaces
        removed_keyspaces = [name for name in self.keyspaces.keys()
                             if name not in current_keyspaces]
        self.keyspaces = dict((name, meta) for name, meta in self.keyspaces.items()
                              if name in current_keyspaces)
        for ksname in removed_keyspaces:
            self._keyspace_removed(ksname)

    def keyspace_changed(self, keyspace, ks_results):
        if not ks_results:
            if keyspace in self.keyspaces:
                del self.keyspaces[keyspace]
                self._keyspace_removed(keyspace)
            return

        keyspace_meta = self._build_keyspace_metadata(ks_results[0])
        old_keyspace_meta = self.keyspaces.get(keyspace, None)
        self.keyspaces[keyspace] = keyspace_meta
        if old_keyspace_meta:
            keyspace_meta.tables = old_keyspace_meta.tables
            keyspace_meta.user_types = old_keyspace_meta.user_types
<<<<<<< HEAD
            keyspace_meta.indexes = old_keyspace_meta.indexes
=======
            keyspace_meta.functions = old_keyspace_meta.functions
            keyspace_meta.aggregates = old_keyspace_meta.aggregates
>>>>>>> cef495e8
            if (keyspace_meta.replication_strategy != old_keyspace_meta.replication_strategy):
                self._keyspace_updated(keyspace)
        else:
            self._keyspace_added(keyspace)

    def usertype_changed(self, keyspace, name, type_results):
        if type_results:
            new_usertype = self._build_usertype(keyspace, type_results[0])
            self.keyspaces[keyspace].user_types[name] = new_usertype
        else:
            # the type was deleted
            self.keyspaces[keyspace].user_types.pop(name, None)

    def function_changed(self, keyspace, function, function_results):
        if function_results:
            new_function = self._build_function(keyspace, function_results[0])
            self.keyspaces[keyspace].functions[function.signature] = new_function
        else:
            # the function was deleted
            self.keyspaces[keyspace].functions.pop(function.signature, None)

    def aggregate_changed(self, keyspace, aggregate, aggregate_results):
        if aggregate_results:
            new_aggregate = self._build_aggregate(keyspace, aggregate_results[0])
            self.keyspaces[keyspace].aggregates[aggregate.signature] = new_aggregate
        else:
            # the aggregate was deleted
            self.keyspaces[keyspace].aggregates.pop(aggregate.signature, None)

    def table_changed(self, keyspace, table, cf_results, col_results, triggers_result):
        try:
            keyspace_meta = self.keyspaces[keyspace]
        except KeyError:
            # we're trying to update a table in a keyspace we don't know about
            log.error("Tried to update schema for table '%s' in unknown keyspace '%s'",
                      table, keyspace)
            return

        if not cf_results:
            # the table was removed
            keyspace_meta._drop_table_metadata(table)
        else:
            assert len(cf_results) == 1
            table_meta = self._build_table_metadata(keyspace_meta, cf_results[0], {table: col_results}, {table: triggers_result})
            keyspace_meta._add_table_metadata(table_meta)

    def _keyspace_added(self, ksname):
        if self.token_map:
            self.token_map.rebuild_keyspace(ksname, build_if_absent=False)

    def _keyspace_updated(self, ksname):
        if self.token_map:
            self.token_map.rebuild_keyspace(ksname, build_if_absent=False)

    def _keyspace_removed(self, ksname):
        if self.token_map:
            self.token_map.remove_keyspace(ksname)

    def _build_keyspace_metadata(self, row):
        name = row["keyspace_name"]
        durable_writes = row["durable_writes"]
        strategy_class = row["strategy_class"]
        strategy_options = json.loads(row["strategy_options"])
        return KeyspaceMetadata(name, durable_writes, strategy_class, strategy_options)

    def _build_usertype(self, keyspace, usertype_row):
        type_classes = list(map(types.lookup_casstype, usertype_row['field_types']))
        return UserType(usertype_row['keyspace_name'], usertype_row['type_name'],
                        usertype_row['field_names'], type_classes)

    def _build_function(self, keyspace, function_row):
        return_type = types.lookup_casstype(function_row['return_type'])
        return Function(function_row['keyspace_name'], function_row['function_name'],
                        function_row['signature'], function_row['argument_names'],
                        return_type, function_row['language'], function_row['body'],
                        function_row['is_deterministic'], function_row['called_on_null_input'])

    def _build_aggregate(self, keyspace, aggregate_row):
        state_type = types.lookup_casstype(aggregate_row['state_type'])
        initial_condition = aggregate_row['initcond']
        if initial_condition is not None:
            initial_condition = state_type.deserialize(initial_condition, 3)
        return_type = types.lookup_casstype(aggregate_row['return_type'])
        return Aggregate(aggregate_row['keyspace_name'], aggregate_row['aggregate_name'],
                         aggregate_row['signature'], aggregate_row['state_func'], state_type,
                         aggregate_row['final_func'], initial_condition, return_type)

    def _build_table_metadata(self, keyspace_metadata, row, col_rows, trigger_rows):
        cfname = row["columnfamily_name"]
        cf_col_rows = col_rows.get(cfname, [])

        if not cf_col_rows:  # CASSANDRA-8487
            log.warning("Building table metadata with no column meta for %s.%s",
                        keyspace_metadata.name, cfname)

        comparator = types.lookup_casstype(row["comparator"])

        if issubclass(comparator, types.CompositeType):
            column_name_types = comparator.subtypes
            is_composite_comparator = True
        else:
            column_name_types = (comparator,)
            is_composite_comparator = False

        num_column_name_components = len(column_name_types)
        last_col = column_name_types[-1]

        column_aliases = row.get("column_aliases", None)

        clustering_rows = [r for r in cf_col_rows
                           if r.get('type', None) == "clustering_key"]
        if len(clustering_rows) > 1:
            clustering_rows = sorted(clustering_rows, key=lambda row: row.get('component_index'))

        if column_aliases is not None:
            column_aliases = json.loads(column_aliases)
        else:
            column_aliases = [r.get('column_name') for r in clustering_rows]

        if is_composite_comparator:
            if issubclass(last_col, types.ColumnToCollectionType):
                # collections
                is_compact = False
                has_value = False
                clustering_size = num_column_name_components - 2
            elif (len(column_aliases) == num_column_name_components - 1
                    and issubclass(last_col, types.UTF8Type)):
                # aliases?
                is_compact = False
                has_value = False
                clustering_size = num_column_name_components - 1
            else:
                # compact table
                is_compact = True
                has_value = column_aliases or not cf_col_rows
                clustering_size = num_column_name_components

                # Some thrift tables define names in composite types (see PYTHON-192)
                if not column_aliases and hasattr(comparator, 'fieldnames'):
                    column_aliases = comparator.fieldnames
        else:
            is_compact = True
            if column_aliases or not cf_col_rows:
                has_value = True
                clustering_size = num_column_name_components
            else:
                has_value = False
                clustering_size = 0

        table_meta = TableMetadata(keyspace_metadata, cfname)
        table_meta.comparator = comparator

        # partition key
        partition_rows = [r for r in cf_col_rows
                          if r.get('type', None) == "partition_key"]

        if len(partition_rows) > 1:
            partition_rows = sorted(partition_rows, key=lambda row: row.get('component_index'))

        key_aliases = row.get("key_aliases")
        if key_aliases is not None:
            key_aliases = json.loads(key_aliases) if key_aliases else []
        else:
            # In 2.0+, we can use the 'type' column. In 3.0+, we have to use it.
            key_aliases = [r.get('column_name') for r in partition_rows]

        key_validator = row.get("key_validator")
        if key_validator is not None:
            key_type = types.lookup_casstype(key_validator)
            key_types = key_type.subtypes if issubclass(key_type, types.CompositeType) else [key_type]
        else:
            key_types = [types.lookup_casstype(r.get('validator')) for r in partition_rows]

        for i, col_type in enumerate(key_types):
            if len(key_aliases) > i:
                column_name = key_aliases[i]
            elif i == 0:
                column_name = "key"
            else:
                column_name = "key%d" % i

            col = ColumnMetadata(table_meta, column_name, col_type)
            table_meta.columns[column_name] = col
            table_meta.partition_key.append(col)

        # clustering key
        for i in range(clustering_size):
            if len(column_aliases) > i:
                column_name = column_aliases[i]
            else:
                column_name = "column%d" % i

            col = ColumnMetadata(table_meta, column_name, column_name_types[i])
            table_meta.columns[column_name] = col
            table_meta.clustering_key.append(col)

        # value alias (if present)
        if has_value:
            value_alias_rows = [r for r in cf_col_rows
                                if r.get('type', None) == "compact_value"]

            if not key_aliases:  # TODO are we checking the right thing here?
                value_alias = "value"
            else:
                value_alias = row.get("value_alias", None)
                if value_alias is None and value_alias_rows:  # CASSANDRA-8487
                    # In 2.0+, we can use the 'type' column. In 3.0+, we have to use it.
                    value_alias = value_alias_rows[0].get('column_name')

            default_validator = row.get("default_validator")
            if default_validator:
                validator = types.lookup_casstype(default_validator)
            else:
                if value_alias_rows:  # CASSANDRA-8487
                    validator = types.lookup_casstype(value_alias_rows[0].get('validator'))

            col = ColumnMetadata(table_meta, value_alias, validator)
            if value_alias:  # CASSANDRA-8487
                table_meta.columns[value_alias] = col

        # other normal columns
        for col_row in cf_col_rows:
            column_meta = self._build_column_metadata(table_meta, col_row)
            table_meta.columns[column_meta.name] = column_meta

        if trigger_rows:
            for trigger_row in trigger_rows[cfname]:
                trigger_meta = self._build_trigger_metadata(table_meta, trigger_row)
                table_meta.triggers[trigger_meta.name] = trigger_meta

        table_meta.options = self._build_table_options(row)
        table_meta.is_compact_storage = is_compact

        return table_meta

    def _build_table_options(self, row):
        """ Setup the mostly-non-schema table options, like caching settings """
        options = dict((o, row.get(o)) for o in TableMetadata.recognized_options if o in row)

        # the option name when creating tables is "dclocal_read_repair_chance",
        # but the column name in system.schema_columnfamilies is
        # "local_read_repair_chance".  We'll store this as dclocal_read_repair_chance,
        # since that's probably what users are expecting (and we need it for the
        # CREATE TABLE statement anyway).
        if "local_read_repair_chance" in options:
            val = options.pop("local_read_repair_chance")
            options["dclocal_read_repair_chance"] = val

        return options

    def _build_column_metadata(self, table_metadata, row):
        name = row["column_name"]
        data_type = types.lookup_casstype(row["validator"])
        is_static = row.get("type", None) == "static"
        column_meta = ColumnMetadata(table_metadata, name, data_type, is_static=is_static)
        index_meta = self._build_index_metadata(column_meta, row)
        column_meta.index = index_meta
        if index_meta:
            table_metadata.indexes[index_meta.name] = index_meta
        return column_meta

    def _build_index_metadata(self, column_metadata, row):
        index_name = row.get("index_name")
        index_type = row.get("index_type")
        if index_name or index_type:
            options = row.get("index_options")
            index_options = json.loads(options) if options else {}
            return IndexMetadata(column_metadata, index_name, index_type, index_options)
        else:
            return None

    def _build_trigger_metadata(self, table_metadata, row):
        name = row["trigger_name"]
        options = row["trigger_options"]
        trigger_meta = TriggerMetadata(table_metadata, name, options)
        return trigger_meta

    def rebuild_token_map(self, partitioner, token_map):
        """
        Rebuild our view of the topology from fresh rows from the
        system topology tables.
        For internal use only.
        """
        self.partitioner = partitioner
        if partitioner.endswith('RandomPartitioner'):
            token_class = MD5Token
        elif partitioner.endswith('Murmur3Partitioner'):
            token_class = Murmur3Token
        elif partitioner.endswith('ByteOrderedPartitioner'):
            token_class = BytesToken
        else:
            self.token_map = None
            return

        token_to_host_owner = {}
        ring = []
        for host, token_strings in six.iteritems(token_map):
            for token_string in token_strings:
                token = token_class(token_string)
                ring.append(token)
                token_to_host_owner[token] = host

        all_tokens = sorted(ring)
        self.token_map = TokenMap(
            token_class, token_to_host_owner, all_tokens, self)

    def get_replicas(self, keyspace, key):
        """
        Returns a list of :class:`.Host` instances that are replicas for a given
        partition key.
        """
        t = self.token_map
        if not t:
            return []
        try:
            return t.get_replicas(keyspace, t.token_class.from_key(key))
        except NoMurmur3:
            return []

    def can_support_partitioner(self):
        if self.partitioner.endswith('Murmur3Partitioner') and murmur3 is None:
            return False
        else:
            return True

    def add_or_return_host(self, host):
        """
        Returns a tuple (host, new), where ``host`` is a Host
        instance, and ``new`` is a bool indicating whether
        the host was newly added.
        """
        with self._hosts_lock:
            try:
                return self._hosts[host.address], False
            except KeyError:
                self._hosts[host.address] = host
                return host, True


    def remove_host(self, host):
        with self._hosts_lock:
            return bool(self._hosts.pop(host.address, False))

    def get_host(self, address):
        return self._hosts.get(address)

    def all_hosts(self):
        """
        Returns a list of all known :class:`.Host` instances in the cluster.
        """
        with self._hosts_lock:
            return self._hosts.values()


REPLICATION_STRATEGY_CLASS_PREFIX = "org.apache.cassandra.locator."


def trim_if_startswith(s, prefix):
    if s.startswith(prefix):
        return s[len(prefix):]
    return s


_replication_strategies = {}


class ReplicationStrategyTypeType(type):
    def __new__(metacls, name, bases, dct):
        dct.setdefault('name', name)
        cls = type.__new__(metacls, name, bases, dct)
        if not name.startswith('_'):
            _replication_strategies[name] = cls
        return cls


@six.add_metaclass(ReplicationStrategyTypeType)
class _ReplicationStrategy(object):
    options_map = None

    @classmethod
    def create(cls, strategy_class, options_map):
        if not strategy_class:
            return None

        strategy_name = trim_if_startswith(strategy_class, REPLICATION_STRATEGY_CLASS_PREFIX)

        rs_class = _replication_strategies.get(strategy_name, None)
        if rs_class is None:
            rs_class = _UnknownStrategyBuilder(strategy_name)
            _replication_strategies[strategy_name] = rs_class

        try:
            rs_instance = rs_class(options_map)
        except Exception as exc:
            log.warning("Failed creating %s with options %s: %s", strategy_name, options_map, exc)
            return None

        return rs_instance

    def make_token_replica_map(self, token_to_host_owner, ring):
        raise NotImplementedError()

    def export_for_schema(self):
        raise NotImplementedError()


ReplicationStrategy = _ReplicationStrategy


class _UnknownStrategyBuilder(object):
    def __init__(self, name):
        self.name = name

    def __call__(self, options_map):
        strategy_instance = _UnknownStrategy(self.name, options_map)
        return strategy_instance


class _UnknownStrategy(ReplicationStrategy):
    def __init__(self, name, options_map):
        self.name = name
        self.options_map = options_map.copy() if options_map is not None else dict()
        self.options_map['class'] = self.name

    def __eq__(self, other):
        return (isinstance(other, _UnknownStrategy)
                and self.name == other.name
                and self.options_map == other.options_map)

    def export_for_schema(self):
        """
        Returns a string version of these replication options which are
        suitable for use in a CREATE KEYSPACE statement.
        """
        if self.options_map:
            return dict((str(key), str(value)) for key, value in self.options_map.items())
        return "{'class': '%s'}" % (self.name, )

    def make_token_replica_map(self, token_to_host_owner, ring):
        return {}


class SimpleStrategy(ReplicationStrategy):

    replication_factor = None
    """
    The replication factor for this keyspace.
    """

    def __init__(self, options_map):
        try:
            self.replication_factor = int(options_map['replication_factor'])
        except Exception:
            raise ValueError("SimpleStrategy requires an integer 'replication_factor' option")

    def make_token_replica_map(self, token_to_host_owner, ring):
        replica_map = {}
        for i in range(len(ring)):
            j, hosts = 0, list()
            while len(hosts) < self.replication_factor and j < len(ring):
                token = ring[(i + j) % len(ring)]
                host = token_to_host_owner[token]
                if host not in hosts:
                    hosts.append(host)
                j += 1

            replica_map[ring[i]] = hosts
        return replica_map

    def export_for_schema(self):
        """
        Returns a string version of these replication options which are
        suitable for use in a CREATE KEYSPACE statement.
        """
        return "{'class': 'SimpleStrategy', 'replication_factor': '%d'}" \
               % (self.replication_factor,)

    def __eq__(self, other):
        if not isinstance(other, SimpleStrategy):
            return False

        return self.replication_factor == other.replication_factor


class NetworkTopologyStrategy(ReplicationStrategy):

    dc_replication_factors = None
    """
    A map of datacenter names to the replication factor for that DC.
    """

    def __init__(self, dc_replication_factors):
        self.dc_replication_factors = dict(
            (str(k), int(v)) for k, v in dc_replication_factors.items())

    def make_token_replica_map(self, token_to_host_owner, ring):
        # note: this does not account for hosts having different racks
        replica_map = defaultdict(list)
        ring_len = len(ring)
        ring_len_range = range(ring_len)
        dc_rf_map = dict((dc, int(rf))
                         for dc, rf in self.dc_replication_factors.items() if rf > 0)
        dcs = dict((h, h.datacenter) for h in set(token_to_host_owner.values()))

        # build a map of DCs to lists of indexes into `ring` for tokens that
        # belong to that DC
        dc_to_token_offset = defaultdict(list)
        for i, token in enumerate(ring):
            host = token_to_host_owner[token]
            dc_to_token_offset[dcs[host]].append(i)

        # A map of DCs to an index into the dc_to_token_offset value for that dc.
        # This is how we keep track of advancing around the ring for each DC.
        dc_to_current_index = defaultdict(int)

        for i in ring_len_range:
            remaining = dc_rf_map.copy()
            replicas = replica_map[ring[i]]

            # go through each DC and find the replicas in that DC
            for dc in dc_to_token_offset.keys():
                if dc not in remaining:
                    continue

                # advance our per-DC index until we're up to at least the
                # current token in the ring
                token_offsets = dc_to_token_offset[dc]
                index = dc_to_current_index[dc]
                num_tokens = len(token_offsets)
                while index < num_tokens and token_offsets[index] < i:
                    index += 1
                dc_to_current_index[dc] = index

                # now add the next RF distinct token owners to the set of
                # replicas for this DC
                for token_offset in islice(cycle(token_offsets), index, index + num_tokens):
                    host = token_to_host_owner[ring[token_offset]]
                    if host in replicas:
                        continue

                    replicas.append(host)
                    dc_remaining = remaining[dc] - 1
                    if dc_remaining == 0:
                        del remaining[dc]
                        break
                    else:
                        remaining[dc] = dc_remaining

        return replica_map

    def export_for_schema(self):
        """
        Returns a string version of these replication options which are
        suitable for use in a CREATE KEYSPACE statement.
        """
        ret = "{'class': 'NetworkTopologyStrategy'"
        for dc, repl_factor in sorted(self.dc_replication_factors.items()):
            ret += ", '%s': '%d'" % (dc, repl_factor)
        return ret + "}"

    def __eq__(self, other):
        if not isinstance(other, NetworkTopologyStrategy):
            return False

        return self.dc_replication_factors == other.dc_replication_factors


class LocalStrategy(ReplicationStrategy):
    def __init__(self, options_map):
        pass

    def make_token_replica_map(self, token_to_host_owner, ring):
        return {}

    def export_for_schema(self):
        """
        Returns a string version of these replication options which are
        suitable for use in a CREATE KEYSPACE statement.
        """
        return "{'class': 'LocalStrategy'}"

    def __eq__(self, other):
        return isinstance(other, LocalStrategy)


class KeyspaceMetadata(object):
    """
    A representation of the schema for a single keyspace.
    """

    name = None
    """ The string name of the keyspace. """

    durable_writes = True
    """
    A boolean indicating whether durable writes are enabled for this keyspace
    or not.
    """

    replication_strategy = None
    """
    A :class:`.ReplicationStrategy` subclass object.
    """

    tables = None
    """
    A map from table names to instances of :class:`~.TableMetadata`.
    """

    indexes = None
    """
    A dict mapping index names to :class:`.IndexMetadata` instances.
    """

    user_types = None
    """
    A map from user-defined type names to instances of :class:`~cassandra.metadata.UserType`.

    .. versionadded:: 2.1.0
    """

    functions = None
    """
    A map from user-defined function signatures to instances of :class:`~cassandra.metadata.Function`.

    .. versionadded:: 3.0.0
    """

    aggregates = None
    """
    A map from user-defined aggregate signatures to instances of :class:`~cassandra.metadata.Aggregate`.

    .. versionadded:: 3.0.0
    """
    def __init__(self, name, durable_writes, strategy_class, strategy_options):
        self.name = name
        self.durable_writes = durable_writes
        self.replication_strategy = ReplicationStrategy.create(strategy_class, strategy_options)
        self.tables = {}
        self.indexes = {}
        self.user_types = {}
        self.functions = {}
        self.aggregates = {}

    def export_as_string(self):
        """
        Returns a CQL query string that can be used to recreate the entire keyspace,
        including user-defined types and tables.
        """
        return "\n\n".join([self.as_cql_query()]
                           + self.user_type_strings()
                           + [f.as_cql_query(True) for f in self.functions.values()]
                           + [a.as_cql_query(True) for a in self.aggregates.values()]
                           + [t.export_as_string() for t in self.tables.values()])

    def as_cql_query(self):
        """
        Returns a CQL query string that can be used to recreate just this keyspace,
        not including user-defined types and tables.
        """
        ret = "CREATE KEYSPACE %s WITH replication = %s " % (
            protect_name(self.name),
            self.replication_strategy.export_for_schema())
        return ret + (' AND durable_writes = %s;' % ("true" if self.durable_writes else "false"))

    def user_type_strings(self):
        user_type_strings = []
        types = self.user_types.copy()
        keys = sorted(types.keys())
        for k in keys:
            if k in types:
                self.resolve_user_types(k, types, user_type_strings)
        return user_type_strings

    def resolve_user_types(self, key, types, user_type_strings):
        user_type = types.pop(key)
        for field_type in user_type.field_types:
            if field_type.cassname == 'UserType' and field_type.typename in types:
                self.resolve_user_types(field_type.typename, types, user_type_strings)
        user_type_strings.append(user_type.as_cql_query(formatted=True))

    def _add_table_metadata(self, table_metadata):
        self._drop_table_metadata(table_metadata.name)

        self.tables[table_metadata.name] = table_metadata
        for index_name, index_metadata in six.iteritems(table_metadata.indexes):
            self.indexes[index_name] = index_metadata

    def _drop_table_metadata(self, table_name):
        table_meta = self.tables.pop(table_name, None)
        if table_meta:
            for index_name in table_meta.indexes:
                self.indexes.pop(index_name, None)

class UserType(object):
    """
    A user defined type, as created by ``CREATE TYPE`` statements.

    User-defined types were introduced in Cassandra 2.1.

    .. versionadded:: 2.1.0
    """

    keyspace = None
    """
    The string name of the keyspace in which this type is defined.
    """

    name = None
    """
    The name of this type.
    """

    field_names = None
    """
    An ordered list of the names for each field in this user-defined type.
    """

    field_types = None
    """
    An ordered list of the types for each field in this user-defined type.
    """

    def __init__(self, keyspace, name, field_names, field_types):
        self.keyspace = keyspace
        self.name = name
        self.field_names = field_names
        self.field_types = field_types

    def as_cql_query(self, formatted=False):
        """
        Returns a CQL query that can be used to recreate this type.
        If `formatted` is set to :const:`True`, extra whitespace will
        be added to make the query more readable.
        """
        ret = "CREATE TYPE %s.%s (%s" % (
            protect_name(self.keyspace),
            protect_name(self.name),
            "\n" if formatted else "")

        if formatted:
            field_join = ",\n"
            padding = "    "
        else:
            field_join = ", "
            padding = ""

        fields = []
        for field_name, field_type in zip(self.field_names, self.field_types):
            fields.append("%s %s" % (protect_name(field_name), field_type.cql_parameterized_type()))

        ret += field_join.join("%s%s" % (padding, field) for field in fields)
        ret += "\n);" if formatted else ");"
        return ret


class Aggregate(object):
    """
    A user defined aggregate function, as created by ``CREATE AGGREGATE`` statements.

    Aggregate functions were introduced in Cassandra 3.0

    .. versionadded:: 3.0.0
    """

    keyspace = None
    """
    The string name of the keyspace in which this aggregate is defined
    """

    name = None
    """
    The name of this aggregate
    """

    type_signature = None
    """
    An ordered list of the types for each argument to the aggregate
    """

    final_func = None
    """
    Name of a final function
    """

    initial_condition = None
    """
    Initial condition of the aggregate
    """

    return_type = None
    """
    Return type of the aggregate
    """

    state_func = None
    """
    Name of a state function
    """

    state_type = None
    """
    Flag indicating whether this function is deterministic
    (required for functional indexes)
    """

    def __init__(self, keyspace, name, type_signature, state_func,
                 state_type, final_func, initial_condition, return_type):
        self.keyspace = keyspace
        self.name = name
        self.type_signature = type_signature
        self.state_func = state_func
        self.state_type = state_type
        self.final_func = final_func
        self.initial_condition = initial_condition
        self.return_type = return_type

    def as_cql_query(self, formatted=False):
        """
        Returns a CQL query that can be used to recreate this aggregate.
        If `formatted` is set to :const:`True`, extra whitespace will
        be added to make the query more readable.
        """
        sep = '\n' if formatted else ' '
        keyspace = protect_name(self.keyspace)
        name = protect_name(self.name)
        type_list = ', '.join(self.type_signature)
        state_func = protect_name(self.state_func)
        state_type = self.state_type.cql_parameterized_type()

        ret = "CREATE AGGREGATE %(keyspace)s.%(name)s(%(type_list)s)%(sep)s" \
              "SFUNC %(state_func)s%(sep)s" \
              "STYPE %(state_type)s" % locals()

        ret += ''.join((sep, 'FINALFUNC ', protect_name(self.final_func))) if self.final_func else ''
        ret += ''.join((sep, 'INITCOND ', Encoder().cql_encode_all_types(self.initial_condition)))\
               if self.initial_condition is not None else ''

        return ret

    @property
    def signature(self):
        return SignatureDescriptor.format_signature(self.name, self.type_signature)


class Function(object):
    """
    A user defined function, as created by ``CREATE FUNCTION`` statements.

    User-defined functions were introduced in Cassandra 3.0

    .. versionadded:: 3.0.0
    """

    keyspace = None
    """
    The string name of the keyspace in which this function is defined
    """

    name = None
    """
    The name of this function
    """

    type_signature = None
    """
    An ordered list of the types for each argument to the function
    """

    arguemnt_names = None
    """
    An ordered list of the names of each argument to the function
    """

    return_type = None
    """
    Return type of the function
    """

    language = None
    """
    Language of the function body
    """

    body = None
    """
    Function body string
    """

    is_deterministic = None
    """
    Flag indicating whether this function is deterministic
    (required for functional indexes)
    """

    called_on_null_input = None
    """
    Flag indicating whether this function should be called for rows with null values
    (convenience function to avoid handling nulls explicitly if the result will just be null)
    """

    def __init__(self, keyspace, name, type_signature, argument_names,
                 return_type, language, body, is_deterministic, called_on_null_input):
        self.keyspace = keyspace
        self.name = name
        self.type_signature = type_signature
        self.argument_names = argument_names
        self.return_type = return_type
        self.language = language
        self.body = body
        self.is_deterministic = is_deterministic
        self.called_on_null_input = called_on_null_input

    def as_cql_query(self, formatted=False):
        """
        Returns a CQL query that can be used to recreate this function.
        If `formatted` is set to :const:`True`, extra whitespace will
        be added to make the query more readable.
        """
        sep = '\n' if formatted else ' '
        keyspace = protect_name(self.keyspace)
        name = protect_name(self.name)
        arg_list = ', '.join(["%s %s" % (protect_name(n), t)
                             for n, t in zip(self.argument_names, self.type_signature)])
        determ = '' if self.is_deterministic else 'NON DETERMINISTIC '
        typ = self.return_type.cql_parameterized_type()
        lang = self.language
        body = protect_value(self.body)
        on_null = "CALLED" if self.called_on_null_input else "RETURNS NULL"

        return "CREATE %(determ)sFUNCTION %(keyspace)s.%(name)s(%(arg_list)s)%(sep)s" \
               "%(on_null)s ON NULL INPUT%(sep)s" \
               "RETURNS %(typ)s%(sep)s" \
               "LANGUAGE %(lang)s%(sep)s" \
               "AS %(body)s;" % locals()

    @property
    def signature(self):
        return SignatureDescriptor.format_signature(self.name, self.type_signature)


class TableMetadata(object):
    """
    A representation of the schema for a single table.
    """

    keyspace = None
    """ An instance of :class:`~.KeyspaceMetadata`. """

    name = None
    """ The string name of the table. """

    partition_key = None
    """
    A list of :class:`.ColumnMetadata` instances representing the columns in
    the partition key for this table.  This will always hold at least one
    column.
    """

    clustering_key = None
    """
    A list of :class:`.ColumnMetadata` instances representing the columns
    in the clustering key for this table.  These are all of the
    :attr:`.primary_key` columns that are not in the :attr:`.partition_key`.

    Note that a table may have no clustering keys, in which case this will
    be an empty list.
    """

    @property
    def primary_key(self):
        """
        A list of :class:`.ColumnMetadata` representing the components of
        the primary key for this table.
        """
        return self.partition_key + self.clustering_key

    columns = None
    """
    A dict mapping column names to :class:`.ColumnMetadata` instances.
    """

    indexes = None
    """
    A dict mapping index names to :class:`.IndexMetadata` instances.
    """

    is_compact_storage = False

    options = None
    """
    A dict mapping table option names to their specific settings for this
    table.
    """

    recognized_options = (
        "comment",
        "read_repair_chance",
        "dclocal_read_repair_chance",  # kept to be safe, but see _build_table_options()
        "local_read_repair_chance",
        "replicate_on_write",
        "gc_grace_seconds",
        "bloom_filter_fp_chance",
        "caching",
        "compaction_strategy_class",
        "compaction_strategy_options",
        "min_compaction_threshold",
        "max_compaction_threshold",
        "compression_parameters",
        "min_index_interval",
        "max_index_interval",
        "index_interval",
        "speculative_retry",
        "rows_per_partition_to_cache",
        "memtable_flush_period_in_ms",
        "populate_io_cache_on_flush",
        "compaction",
        "compression",
        "default_time_to_live")

    compaction_options = {
        "min_compaction_threshold": "min_threshold",
        "max_compaction_threshold": "max_threshold",
        "compaction_strategy_class": "class"}

    triggers = None
    """
    A dict mapping trigger names to :class:`.TriggerMetadata` instances.
    """

    @property
    def is_cql_compatible(self):
        """
        A boolean indicating if this table can be represented as CQL in export
        """
        # no such thing as DCT in CQL
        incompatible = issubclass(self.comparator, types.DynamicCompositeType)
        # no compact storage with more than one column beyond PK
        incompatible |= self.is_compact_storage and len(self.columns) > len(self.primary_key) + 1

        return not incompatible

    def __init__(self, keyspace_metadata, name, partition_key=None, clustering_key=None, columns=None, triggers=None, options=None):
        self.keyspace = keyspace_metadata
        self.name = name
        self.partition_key = [] if partition_key is None else partition_key
        self.clustering_key = [] if clustering_key is None else clustering_key
        self.columns = OrderedDict() if columns is None else columns
        self.indexes = {}
        self.options = options
        self.comparator = None
        self.triggers = OrderedDict() if triggers is None else triggers

    def export_as_string(self):
        """
        Returns a string of CQL queries that can be used to recreate this table
        along with all indexes on it.  The returned string is formatted to
        be human readable.
        """
        if self.is_cql_compatible:
            ret = self.all_as_cql()
        else:
            # If we can't produce this table with CQL, comment inline
            ret = "/*\nWarning: Table %s.%s omitted because it has constructs not compatible with CQL (was created via legacy API).\n" % \
                  (self.keyspace.name, self.name)
            ret += "\nApproximate structure, for reference:\n(this should not be used to reproduce this schema)\n\n%s" % self.all_as_cql()
            ret += "\n*/"

        return ret

    def all_as_cql(self):
        ret = self.as_cql_query(formatted=True)
        ret += ";"

        for col_meta in self.columns.values():
            if col_meta.index:
                ret += "\n%s;" % (col_meta.index.as_cql_query(),)

        for trigger_meta in self.triggers.values():
            ret += "\n%s;" % (trigger_meta.as_cql_query(),)
        return ret

    def as_cql_query(self, formatted=False):
        """
        Returns a CQL query that can be used to recreate this table (index
        creations are not included).  If `formatted` is set to :const:`True`,
        extra whitespace will be added to make the query human readable.
        """
        ret = "CREATE TABLE %s.%s (%s" % (
            protect_name(self.keyspace.name),
            protect_name(self.name),
            "\n" if formatted else "")

        if formatted:
            column_join = ",\n"
            padding = "    "
        else:
            column_join = ", "
            padding = ""

        columns = []
        for col in self.columns.values():
            columns.append("%s %s%s" % (protect_name(col.name), col.typestring, ' static' if col.is_static else ''))

        if len(self.partition_key) == 1 and not self.clustering_key:
            columns[0] += " PRIMARY KEY"

        ret += column_join.join("%s%s" % (padding, col) for col in columns)

        # primary key
        if len(self.partition_key) > 1 or self.clustering_key:
            ret += "%s%sPRIMARY KEY (" % (column_join, padding)

            if len(self.partition_key) > 1:
                ret += "(%s)" % ", ".join(protect_name(col.name) for col in self.partition_key)
            else:
                ret += self.partition_key[0].name

            if self.clustering_key:
                ret += ", %s" % ", ".join(protect_name(col.name) for col in self.clustering_key)

            ret += ")"

        # options
        ret += "%s) WITH " % ("\n" if formatted else "")

        option_strings = []
        if self.is_compact_storage:
            option_strings.append("COMPACT STORAGE")

        if self.clustering_key:
            cluster_str = "CLUSTERING ORDER BY "

            clustering_names = protect_names([c.name for c in self.clustering_key])

            if self.is_compact_storage and \
                    not issubclass(self.comparator, types.CompositeType):
                subtypes = [self.comparator]
            else:
                subtypes = self.comparator.subtypes

            inner = []
            for colname, coltype in zip(clustering_names, subtypes):
                ordering = "DESC" if issubclass(coltype, types.ReversedType) else "ASC"
                inner.append("%s %s" % (colname, ordering))

            cluster_str += "(%s)" % ", ".join(inner)
            option_strings.append(cluster_str)

        option_strings.extend(self._make_option_strings())

        join_str = "\n    AND " if formatted else " AND "
        ret += join_str.join(option_strings)

        return ret

    def _make_option_strings(self):
        ret = []
        options_copy = dict(self.options.items())
        if not options_copy.get('compaction'):
            options_copy.pop('compaction', None)

            actual_options = json.loads(options_copy.pop('compaction_strategy_options', '{}'))
            for system_table_name, compact_option_name in self.compaction_options.items():
                value = options_copy.pop(system_table_name, None)
                if value:
                    actual_options.setdefault(compact_option_name, value)

            compaction_option_strings = ["'%s': '%s'" % (k, v) for k, v in actual_options.items()]
            ret.append('compaction = {%s}' % ', '.join(compaction_option_strings))

        for system_table_name in self.compaction_options.keys():
            options_copy.pop(system_table_name, None)  # delete if present
        options_copy.pop('compaction_strategy_option', None)

        if not options_copy.get('compression'):
            params = json.loads(options_copy.pop('compression_parameters', '{}'))
            param_strings = ["'%s': '%s'" % (k, v) for k, v in params.items()]
            ret.append('compression = {%s}' % ', '.join(param_strings))

        for name, value in options_copy.items():
            if value is not None:
                if name == "comment":
                    value = value or ""
                ret.append("%s = %s" % (name, protect_value(value)))

        return list(sorted(ret))


if six.PY3:
    def protect_name(name):
        return maybe_escape_name(name)
else:
    def protect_name(name):  # NOQA
        if isinstance(name, six.text_type):
            name = name.encode('utf8')
        return maybe_escape_name(name)


def protect_names(names):
    return [protect_name(n) for n in names]


def protect_value(value):
    if value is None:
        return 'NULL'
    if isinstance(value, (int, float, bool)):
        return str(value).lower()
    return "'%s'" % value.replace("'", "''")


valid_cql3_word_re = re.compile(r'^[a-z][0-9a-z_]*$')


def is_valid_name(name):
    if name is None:
        return False
    if name.lower() in _keywords - _unreserved_keywords:
        return False
    return valid_cql3_word_re.match(name) is not None


def maybe_escape_name(name):
    if is_valid_name(name):
        return name
    return escape_name(name)


def escape_name(name):
    return '"%s"' % (name.replace('"', '""'),)


class ColumnMetadata(object):
    """
    A representation of a single column in a table.
    """

    table = None
    """ The :class:`.TableMetadata` this column belongs to. """

    name = None
    """ The string name of this column. """

    data_type = None
    """
    The data type for the column in the form of an instance of one of
    the type classes in :mod:`cassandra.cqltypes`.
    """

    index = None
    """
    If an index exists on this column, this is an instance of
    :class:`.IndexMetadata`, otherwise :const:`None`.
    """

    is_static = False
    """
    If this column is static (available in Cassandra 2.1+), this will
    be :const:`True`, otherwise :const:`False`.
    """

    def __init__(self, table_metadata, column_name, data_type, index_metadata=None, is_static=False):
        self.table = table_metadata
        self.name = column_name
        self.data_type = data_type
        self.index = index_metadata
        self.is_static = is_static

    @property
    def typestring(self):
        """
        A string representation of the type for this column, such as "varchar"
        or "map<string, int>".
        """
        if issubclass(self.data_type, types.ReversedType):
            return self.data_type.subtypes[0].cql_parameterized_type()
        else:
            return self.data_type.cql_parameterized_type()

    def __str__(self):
        return "%s %s" % (self.name, self.data_type)


class IndexMetadata(object):
    """
    A representation of a secondary index on a column.
    """

    column = None
    """
    The column (:class:`.ColumnMetadata`) this index is on.
    """

    name = None
    """ A string name for the index. """

    index_type = None
    """ A string representing the type of index. """

    index_options = {}
    """ A dict of index options. """

    def __init__(self, column_metadata, index_name=None, index_type=None, index_options={}):
        self.column = column_metadata
        self.name = index_name
        self.index_type = index_type
        self.index_options = index_options

    def as_cql_query(self):
        """
        Returns a CQL query that can be used to recreate this index.
        """
        table = self.column.table
        if self.index_type != "CUSTOM":
            index_target = protect_name(self.column.name)
            if self.index_options is not None:
                option_keys = self.index_options.keys()
                if "index_keys" in option_keys:
                    index_target = 'keys(%s)' % (index_target,)
                elif "index_values" in option_keys:
                    # don't use any "function" for collection values
                    pass
                else:
                    # it might be a "full" index on a frozen collection, but
                    # we need to check the data type to verify that, because
                    # there is no special index option for full-collection
                    # indexes.
                    data_type = self.column.data_type
                    collection_types = ('map', 'set', 'list')
                    if data_type.typename == "frozen" and data_type.subtypes[0].typename in collection_types:
                        # no index option for full-collection index
                        index_target = 'full(%s)' % (index_target,)

            return "CREATE INDEX %s ON %s.%s (%s)" % (
                self.name,  # Cassandra doesn't like quoted index names for some reason
                protect_name(table.keyspace.name),
                protect_name(table.name),
                index_target)
        else:
            return "CREATE CUSTOM INDEX %s ON %s.%s (%s) USING '%s'" % (
                self.name,  # Cassandra doesn't like quoted index names for some reason
                protect_name(table.keyspace.name),
                protect_name(table.name),
                protect_name(self.column.name),
                self.index_options["class_name"])

    def export_as_string(self):
        """
        Returns a CQL query string that can be used to recreate this index.
        """
        return self.as_cql_query() + ';'


class TokenMap(object):
    """
    Information about the layout of the ring.
    """

    token_class = None
    """
    A subclass of :class:`.Token`, depending on what partitioner the cluster uses.
    """

    token_to_host_owner = None
    """
    A map of :class:`.Token` objects to the :class:`.Host` that owns that token.
    """

    tokens_to_hosts_by_ks = None
    """
    A map of keyspace names to a nested map of :class:`.Token` objects to
    sets of :class:`.Host` objects.
    """

    ring = None
    """
    An ordered list of :class:`.Token` instances in the ring.
    """

    _metadata = None

    def __init__(self, token_class, token_to_host_owner, all_tokens, metadata):
        self.token_class = token_class
        self.ring = all_tokens
        self.token_to_host_owner = token_to_host_owner

        self.tokens_to_hosts_by_ks = {}
        self._metadata = metadata
        self._rebuild_lock = RLock()

    def rebuild_keyspace(self, keyspace, build_if_absent=False):
        with self._rebuild_lock:
            current = self.tokens_to_hosts_by_ks.get(keyspace, None)
            if (build_if_absent and current is None) or (not build_if_absent and current is not None):
                replica_map = self.replica_map_for_keyspace(self._metadata.keyspaces[keyspace])
                self.tokens_to_hosts_by_ks[keyspace] = replica_map

    def replica_map_for_keyspace(self, ks_metadata):
        strategy = ks_metadata.replication_strategy
        if strategy:
            return strategy.make_token_replica_map(self.token_to_host_owner, self.ring)
        else:
            return None

    def remove_keyspace(self, keyspace):
        self.tokens_to_hosts_by_ks.pop(keyspace, None)

    def get_replicas(self, keyspace, token):
        """
        Get  a set of :class:`.Host` instances representing all of the
        replica nodes for a given :class:`.Token`.
        """
        tokens_to_hosts = self.tokens_to_hosts_by_ks.get(keyspace, None)
        if tokens_to_hosts is None:
            self.rebuild_keyspace(keyspace, build_if_absent=True)
            tokens_to_hosts = self.tokens_to_hosts_by_ks.get(keyspace, None)
            if not tokens_to_hosts:
                return []

        # token range ownership is exclusive on the LHS (the start token), so
        # we use bisect_right, which, in the case of a tie/exact match,
        # picks an insertion point to the right of the existing match
        point = bisect_right(self.ring, token)
        if point == len(self.ring):
            return tokens_to_hosts[self.ring[0]]
        else:
            return tokens_to_hosts[self.ring[point]]


class Token(object):
    """
    Abstract class representing a token.
    """

    @classmethod
    def hash_fn(cls, key):
        return key

    @classmethod
    def from_key(cls, key):
        return cls(cls.hash_fn(key))

    def __cmp__(self, other):
        if self.value < other.value:
            return -1
        elif self.value == other.value:
            return 0
        else:
            return 1

    def __eq__(self, other):
        return self.value == other.value

    def __lt__(self, other):
        return self.value < other.value

    def __hash__(self):
        return hash(self.value)

    def __repr__(self):
        return "<%s: %s>" % (self.__class__.__name__, self.value)
    __str__ = __repr__

MIN_LONG = -(2 ** 63)
MAX_LONG = (2 ** 63) - 1


class NoMurmur3(Exception):
    pass


class Murmur3Token(Token):
    """
    A token for ``Murmur3Partitioner``.
    """

    @classmethod
    def hash_fn(cls, key):
        if murmur3 is not None:
            h = int(murmur3(key))
            return h if h != MIN_LONG else MAX_LONG
        else:
            raise NoMurmur3()

    def __init__(self, token):
        """ `token` should be an int or string representing the token. """
        self.value = int(token)


class MD5Token(Token):
    """
    A token for ``RandomPartitioner``.
    """

    @classmethod
    def hash_fn(cls, key):
        if isinstance(key, six.text_type):
            key = key.encode('UTF-8')
        return abs(varint_unpack(md5(key).digest()))

    def __init__(self, token):
        """ `token` should be an int or string representing the token. """
        self.value = int(token)


class BytesToken(Token):
    """
    A token for ``ByteOrderedPartitioner``.
    """

    def __init__(self, token_string):
        """ `token_string` should be string representing the token. """
        if not isinstance(token_string, six.string_types):
            raise TypeError(
                "Tokens for ByteOrderedPartitioner should be strings (got %s)"
                % (type(token_string),))
        self.value = token_string


class TriggerMetadata(object):
    """
    A representation of a trigger for a table.
    """

    table = None
    """ The :class:`.TableMetadata` this trigger belongs to. """

    name = None
    """ The string name of this trigger. """

    options = None
    """
    A dict mapping trigger option names to their specific settings for this
    table.
    """
    def __init__(self, table_metadata, trigger_name, options=None):
        self.table = table_metadata
        self.name = trigger_name
        self.options = options

    def as_cql_query(self):
        ret = "CREATE TRIGGER %s ON %s.%s USING %s" % (
            protect_name(self.name),
            protect_name(self.table.keyspace.name),
            protect_name(self.table.name),
            protect_value(self.options['class'])
        )
        return ret<|MERGE_RESOLUTION|>--- conflicted
+++ resolved
@@ -22,11 +22,6 @@
 import six
 from six.moves import zip
 from threading import RLock
-<<<<<<< HEAD
-import six
-=======
-import weakref
->>>>>>> cef495e8
 
 murmur3 = None
 try:
@@ -177,12 +172,9 @@
         if old_keyspace_meta:
             keyspace_meta.tables = old_keyspace_meta.tables
             keyspace_meta.user_types = old_keyspace_meta.user_types
-<<<<<<< HEAD
             keyspace_meta.indexes = old_keyspace_meta.indexes
-=======
             keyspace_meta.functions = old_keyspace_meta.functions
             keyspace_meta.aggregates = old_keyspace_meta.aggregates
->>>>>>> cef495e8
             if (keyspace_meta.replication_strategy != old_keyspace_meta.replication_strategy):
                 self._keyspace_updated(keyspace)
         else:
