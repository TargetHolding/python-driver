# Copyright 2013-2015 DataStax, Inc.
#
# Licensed under the Apache License, Version 2.0 (the "License");
# you may not use this file except in compliance with the License.
# You may obtain a copy of the License at
#
# http://www.apache.org/licenses/LICENSE-2.0
#
# Unless required by applicable law or agreed to in writing, software
# distributed under the License is distributed on an "AS IS" BASIS,
# WITHOUT WARRANTIES OR CONDITIONS OF ANY KIND, either express or implied.
# See the License for the specific language governing permissions and
# limitations under the License.

import time
import traceback

try:
    import unittest2 as unittest
except ImportError:
    import unittest  # noqa

import logging
log = logging.getLogger(__name__)

import os
from threading import Event
import six
from subprocess import call

from itertools import groupby

from cassandra.cluster import Cluster

try:
    from ccmlib.cluster import Cluster as CCMCluster
    from ccmlib.cluster_factory import ClusterFactory as CCMClusterFactory
    from ccmlib import common
except ImportError as e:
    CCMClusterFactory = None

CLUSTER_NAME = 'test_cluster'
SINGLE_NODE_CLUSTER_NAME = 'single_node'
MULTIDC_CLUSTER_NAME = 'multidc_test_cluster'

CCM_CLUSTER = None

path = os.path.join(os.path.abspath(os.path.dirname(__file__)), 'ccm')
if not os.path.exists(path):
    os.mkdir(path)

cass_version = None
cql_version = None


def get_server_versions():
    """
    Probe system.local table to determine Cassandra and CQL version.
    Returns a tuple of (cassandra_version, cql_version).
    """
    global cass_version, cql_version

    if cass_version is not None:
        return (cass_version, cql_version)

    c = Cluster(protocol_version=1)
    s = c.connect()
    row = s.execute('SELECT cql_version, release_version FROM system.local')[0]

    cass_version = _tuple_version(row.release_version)
    cql_version = _tuple_version(row.cql_version)

    c.shutdown()

    return (cass_version, cql_version)


def _tuple_version(version_string):
    if '-' in version_string:
        version_string = version_string[:version_string.index('-')]

    return tuple([int(p) for p in version_string.split('.')])


USE_CASS_EXTERNAL = bool(os.getenv('USE_CASS_EXTERNAL', False))

default_cassandra_version = '2.1.3'

if USE_CASS_EXTERNAL:
    if CCMClusterFactory:
        # see if the external instance is running in ccm
        path = common.get_default_path()
        name = common.current_cluster_name(path)
        CCM_CLUSTER = CCMClusterFactory.load(common.get_default_path(), name)
        CCM_CLUSTER.start(wait_for_binary_proto=True, wait_other_notice=True)

    # Not sure what's going on, but the server version query
    # hangs in python3. This appears to be related to running inside of
    # nosetests, and only for this query that would run while loading the
    # module.
    # This is a hack to make it run with default cassandra version for PY3.
    # Not happy with it, but need to move on for now.
    if not six.PY3:
        cass_ver, _ = get_server_versions()
        default_cassandra_version = '.'.join('%d' % i for i in cass_ver)
    else:
        if not os.getenv('CASSANDRA_VERSION'):
            log.warning("Using default C* version %s because external server cannot be queried" % default_cassandra_version)


CASSANDRA_DIR = os.getenv('CASSANDRA_DIR', None)
CASSANDRA_VERSION = os.getenv('CASSANDRA_VERSION', default_cassandra_version)

CCM_KWARGS = {}
if CASSANDRA_DIR:
    log.info("Using Cassandra dir: %s", CASSANDRA_DIR)
    CCM_KWARGS['install_dir'] = CASSANDRA_DIR
else:
    log.info('Using Cassandra version: %s', CASSANDRA_VERSION)
    CCM_KWARGS['version'] = CASSANDRA_VERSION

if CASSANDRA_VERSION >= '2.2':
    default_protocol_version = 4
elif CASSANDRA_VERSION >= '2.1':
    default_protocol_version = 3
elif CASSANDRA_VERSION >= '2.0':
    default_protocol_version = 2
else:
    default_protocol_version = 1

PROTOCOL_VERSION = int(os.getenv('PROTOCOL_VERSION', default_protocol_version))


def get_cluster():
    return CCM_CLUSTER


def get_node(node_id):
    return CCM_CLUSTER.nodes['node%s' % node_id]


def use_multidc(dc_list):
    use_cluster(MULTIDC_CLUSTER_NAME, dc_list, start=True)


def use_singledc(start=True):
    use_cluster(CLUSTER_NAME, [3], start=start)


def use_single_node(start=True):
    use_cluster(SINGLE_NODE_CLUSTER_NAME, [1], start=start)


def remove_cluster():
    if USE_CASS_EXTERNAL:
        return

    global CCM_CLUSTER
    if CCM_CLUSTER:
        log.debug("removing cluster %s", CCM_CLUSTER.name)
        CCM_CLUSTER.remove()
        CCM_CLUSTER = None


def is_current_cluster(cluster_name, node_counts):
    global CCM_CLUSTER
    if CCM_CLUSTER and CCM_CLUSTER.name == cluster_name:
        if [len(list(nodes)) for dc, nodes in
                groupby(CCM_CLUSTER.nodelist(), lambda n: n.data_center)] == node_counts:
            return True
    return False


def use_cluster(cluster_name, nodes, ipformat=None, start=True):
    global CCM_CLUSTER
    if USE_CASS_EXTERNAL:
        if CCM_CLUSTER:
            log.debug("Using external ccm cluster %s", CCM_CLUSTER.name)
        else:
            log.debug("Using unnamed external cluster")
        return

    if is_current_cluster(cluster_name, nodes):
        log.debug("Using existing cluster %s", cluster_name)
        return

    if CCM_CLUSTER:
        log.debug("Stopping cluster %s", CCM_CLUSTER.name)
        CCM_CLUSTER.stop()

    try:
        try:
            cluster = CCMClusterFactory.load(path, cluster_name)
            log.debug("Found existing ccm %s cluster; clearing", cluster_name)
            cluster.clear()
            cluster.set_install_dir(**CCM_KWARGS)
        except Exception:
            log.debug("Creating new ccm %s cluster with %s", cluster_name, CCM_KWARGS)
            cluster = CCMCluster(path, cluster_name, **CCM_KWARGS)
            cluster.set_configuration_options({'start_native_transport': True})
            if CASSANDRA_VERSION >= '2.2':
                cluster.set_configuration_options({'enable_user_defined_functions': True})
            common.switch_cluster(path, cluster_name)
            cluster.populate(nodes, ipformat=ipformat)

        if start:
            log.debug("Starting ccm %s cluster", cluster_name)
            cluster.start(wait_for_binary_proto=True, wait_other_notice=True)
<<<<<<< HEAD
            setup_test_keyspace(ipformat=ipformat)
=======
            setup_keyspace()
>>>>>>> 8d68dc2c

        CCM_CLUSTER = cluster
    except Exception:
        log.exception("Failed to start ccm cluster. Removing cluster.")
        remove_cluster()
        call(["pkill", "-9", "-f", ".ccm"])
        raise


def teardown_package():
    if USE_CASS_EXTERNAL:
        return
    # when multiple modules are run explicitly, this runs between them
    # need to make sure CCM_CLUSTER is properly cleared for that case
    remove_cluster()
    for cluster_name in [CLUSTER_NAME, MULTIDC_CLUSTER_NAME]:
        try:
            cluster = CCMClusterFactory.load(path, cluster_name)
            try:
                cluster.remove()
                log.info('Removed cluster: %s' % cluster_name)
            except Exception:
                log.exception('Failed to remove cluster: %s' % cluster_name)

        except Exception:
            log.warn('Did not find cluster: %s' % cluster_name)


<<<<<<< HEAD
def setup_test_keyspace(ipformat=None):
=======
def setup_keyspace():
>>>>>>> 8d68dc2c
    # wait for nodes to startup
    time.sleep(10)

    if not ipformat:
        cluster = Cluster(protocol_version=PROTOCOL_VERSION)
    else:
        cluster = Cluster(contact_points=["::1"], protocol_version=PROTOCOL_VERSION)
    session = cluster.connect()

    try:
        results = session.execute("SELECT keyspace_name FROM system.schema_keyspaces")
        existing_keyspaces = [row[0] for row in results]
        for ksname in ('test1rf', 'test2rf', 'test3rf'):
            if ksname in existing_keyspaces:
                session.execute("DROP KEYSPACE %s" % ksname)

        ddl = '''
            CREATE KEYSPACE test3rf
            WITH replication = {'class': 'SimpleStrategy', 'replication_factor': '3'}'''
        session.execute(ddl)

        ddl = '''
            CREATE KEYSPACE test2rf
            WITH replication = {'class': 'SimpleStrategy', 'replication_factor': '2'}'''
        session.execute(ddl)

        ddl = '''
            CREATE KEYSPACE test1rf
            WITH replication = {'class': 'SimpleStrategy', 'replication_factor': '1'}'''
        session.execute(ddl)

        ddl = '''
            CREATE TABLE test3rf.test (
                k int PRIMARY KEY,
                v int )'''
        session.execute(ddl)

    except Exception:
        traceback.print_exc()
        raise
    finally:
        cluster.shutdown()


class UpDownWaiter(object):

    def __init__(self, host):
        self.down_event = Event()
        self.up_event = Event()
        host.monitor.register(self)

    def on_up(self, host):
        self.up_event.set()

    def on_down(self, host):
        self.down_event.set()

    def wait_for_down(self):
        self.down_event.wait()

    def wait_for_up(self):
        self.up_event.wait()<|MERGE_RESOLUTION|>--- conflicted
+++ resolved
@@ -206,11 +206,7 @@
         if start:
             log.debug("Starting ccm %s cluster", cluster_name)
             cluster.start(wait_for_binary_proto=True, wait_other_notice=True)
-<<<<<<< HEAD
-            setup_test_keyspace(ipformat=ipformat)
-=======
-            setup_keyspace()
->>>>>>> 8d68dc2c
+            setup_keyspace(ipformat=ipformat)
 
         CCM_CLUSTER = cluster
     except Exception:
@@ -239,11 +235,7 @@
             log.warn('Did not find cluster: %s' % cluster_name)
 
 
-<<<<<<< HEAD
-def setup_test_keyspace(ipformat=None):
-=======
-def setup_keyspace():
->>>>>>> 8d68dc2c
+def setup_keyspace(ipformat=None):
     # wait for nodes to startup
     time.sleep(10)
 
