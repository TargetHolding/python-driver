# Copyright 2013-2014 DataStax, Inc.
#
# Licensed under the Apache License, Version 2.0 (the "License");
# you may not use this file except in compliance with the License.
# You may obtain a copy of the License at
#
# http://www.apache.org/licenses/LICENSE-2.0
#
# Unless required by applicable law or agreed to in writing, software
# distributed under the License is distributed on an "AS IS" BASIS,
# WITHOUT WARRANTIES OR CONDITIONS OF ANY KIND, either express or implied.
# See the License for the specific language governing permissions and
# limitations under the License.

"""
This module houses the main classes you will interact with,
:class:`.Cluster` and :class:`.Session`.
"""
from __future__ import absolute_import

<<<<<<< HEAD
import atexit
=======
from collections import defaultdict
>>>>>>> 9effa90f
from concurrent.futures import ThreadPoolExecutor
import logging
import socket
import sys
import time
from threading import Lock, RLock, Thread, Event
import Queue
import weakref
from weakref import WeakValueDictionary
try:
    from weakref import WeakSet
except ImportError:
    from cassandra.util import WeakSet  # NOQA

from functools import partial, wraps
from itertools import groupby

from cassandra import (ConsistencyLevel, AuthenticationFailed,
                       OperationTimedOut, UnsupportedOperation)
from cassandra.connection import ConnectionException, ConnectionShutdown
from cassandra.decoder import (QueryMessage, ResultMessage,
                               ErrorMessage, ReadTimeoutErrorMessage,
                               WriteTimeoutErrorMessage,
                               UnavailableErrorMessage,
                               OverloadedErrorMessage,
                               PrepareMessage, ExecuteMessage,
                               PreparedQueryNotFound,
                               IsBootstrappingErrorMessage,
                               BatchMessage, RESULT_KIND_PREPARED,
                               RESULT_KIND_SET_KEYSPACE, RESULT_KIND_ROWS,
                               RESULT_KIND_SCHEMA_CHANGE)
from cassandra.metadata import Metadata, protect_name
from cassandra.policies import (RoundRobinPolicy, SimpleConvictionPolicy,
                                ExponentialReconnectionPolicy, HostDistance,
                                RetryPolicy)
from cassandra.pool import (_ReconnectionHandler, _HostReconnectionHandler,
                            HostConnectionPool, NoConnectionsAvailable)
from cassandra.query import (SimpleStatement, PreparedStatement, BoundStatement,
                             BatchStatement, bind_params, QueryTrace, Statement,
                             named_tuple_factory, dict_factory)

# default to gevent when we are monkey patched, otherwise if libev is available, use that as the
# default because it's faster than asyncore
if 'gevent.monkey' in sys.modules:
    from cassandra.io.geventreactor import GeventConnection as DefaultConnection
else:
    try:
        from cassandra.io.libevreactor import LibevConnection as DefaultConnection  # NOQA
    except ImportError:
        from cassandra.io.asyncorereactor import AsyncoreConnection as DefaultConnection  # NOQA

# Forces load of utf8 encoding module to avoid deadlock that occurs
# if code that is being imported tries to import the module in a seperate
# thread.
# See http://bugs.python.org/issue10923
"".encode('utf8')

log = logging.getLogger(__name__)


DEFAULT_MIN_REQUESTS = 5
DEFAULT_MAX_REQUESTS = 100

DEFAULT_MIN_CONNECTIONS_PER_LOCAL_HOST = 2
DEFAULT_MAX_CONNECTIONS_PER_LOCAL_HOST = 8

DEFAULT_MIN_CONNECTIONS_PER_REMOTE_HOST = 1
DEFAULT_MAX_CONNECTIONS_PER_REMOTE_HOST = 2


_NOT_SET = object()


class NoHostAvailable(Exception):
    """
    Raised when an operation is attempted but all connections are
    busy, defunct, closed, or resulted in errors when used.
    """

    errors = None
    """
    A map of the form ``{ip: exception}`` which details the particular
    Exception that was caught for each host the operation was attempted
    against.
    """

    def __init__(self, message, errors):
        Exception.__init__(self, message, errors)
        self.errors = errors


def _future_completed(future):
    """ Helper for run_in_executor() """
    exc = future.exception()
    if exc:
        log.debug("Failed to run task on executor", exc_info=exc)


def run_in_executor(f):
    """
    A decorator to run the given method in the ThreadPoolExecutor.
    """

    @wraps(f)
    def new_f(self, *args, **kwargs):

        try:
            future = self.executor.submit(f, self, *args, **kwargs)
            future.add_done_callback(_future_completed)
        except Exception:
            log.exception("Failed to submit task to executor")

    return new_f


class Cluster(object):
    """
    The main class to use when interacting with a Cassandra cluster.
    Typically, one instance of this class will be created for each
    separate Cassandra cluster that your application interacts with.

    Example usage::

        >>> from cassandra.cluster import Cluster
        >>> cluster = Cluster(['192.168.1.1', '192.168.1.2'])
        >>> session = cluster.connect()
        >>> session.execute("CREATE KEYSPACE ...")
        >>> ...
        >>> cluster.shutdown()

    """

    port = 9042
    """
    The server-side port to open connections to. Defaults to 9042.
    """

    cql_version = None
    """
    If a specific version of CQL should be used, this may be set to that
    string version.  Otherwise, the highest CQL version supported by the
    server will be automatically used.
    """

    protocol_version = 2
    """
    The version of the native protocol to use.  The protocol version 2
    add support for lightweight transactions, batch operations, and
    automatic query paging, but is only supported by Cassandra 2.0+.  When
    working with Cassandra 1.2, this must be set to 1.  You can also set
    this to 1 when working with Cassandra 2.0+, but features that require
    the version 2 protocol will not be enabled.
    """

    compression = True
    """
    Whether or not compression should be enabled when possible. Defaults to
    :const:`True` and attempts to use snappy compression.
    """

    auth_provider = None
    """
    An optional function that accepts one argument, the IP address of a node,
    and returns a dict of credentials for that node.
    """

    load_balancing_policy = None
    """
    An instance of :class:`.policies.LoadBalancingPolicy` or
    one of its subclasses.  Defaults to :class:`~.RoundRobinPolicy`.
    """

    reconnection_policy = ExponentialReconnectionPolicy(1.0, 600.0)
    """
    An instance of :class:`.policies.ReconnectionPolicy`. Defaults to an instance
    of :class:`.ExponentialReconnectionPolicy` with a base delay of one second and
    a max delay of ten minutes.
    """

    default_retry_policy = RetryPolicy()
    """
    A default :class:`.policies.RetryPolicy` instance to use for all
    :class:`.Statement` objects which do not have a :attr:`~.Statement.retry_policy`
    explicitly set.
    """

    conviction_policy_factory = SimpleConvictionPolicy
    """
    A factory function which creates instances of
    :class:`.policies.ConvictionPolicy`.  Defaults to
    :class:`.policies.SimpleConvictionPolicy`.
    """

    metrics_enabled = False
    """
    Whether or not metric collection is enabled.  If enabled, :attr:`.metrics`
    will be an instance of :class:`.metrics.Metrics`.
    """

    metrics = None
    """
    An instance of :class:`.metrics.Metrics` if :attr:`.metrics_enabled` is
    :const:`True`, else :const:`None`.
    """

    ssl_options = None
    """
    A optional dict which will be used as kwargs for ``ssl.wrap_socket()``
    when new sockets are created.  This should be used when client encryption
    is enabled in Cassandra.

    By default, a ``ca_certs`` value should be supplied (the value should be
    a string pointing to the location of the CA certs file), and you probably
    want to specify ``ssl_version`` as ``ssl.PROTOCOL_TLSv1`` to match
    Cassandra's default protocol.
    """

    sockopts = None
    """
    An optional list of tuples which will be used as arguments to
    ``socket.setsockopt()`` for all created sockets.
    """

    max_schema_agreement_wait = 10
    """
    The maximum duration (in seconds) that the driver will wait for schema
    agreement across the cluster. Defaults to ten seconds.
    """

    metadata = None
    """
    An instance of :class:`cassandra.metadata.Metadata`.
    """

    connection_class = DefaultConnection
    """
    This determines what event loop system will be used for managing
    I/O with Cassandra.  These are the current options:

    * :class:`cassandra.io.asyncorereactor.AsyncoreConnection`
    * :class:`cassandra.io.libevreactor.LibevConnection`

    By default, ``AsyncoreConnection`` will be used, which uses
    the ``asyncore`` module in the Python standard library.  The
    performance is slightly worse than with ``libev``, but it is
    supported on a wider range of systems.

    If ``libev`` is installed, ``LibevConnection`` will be used instead.
    """

    control_connection_timeout = 2.0
    """
    A timeout, in seconds, for queries made by the control connection, such
    as querying the current schema and information about nodes in the cluster.
    If set to :const:`None`, there will be no timeout for these queries.
    """

    sessions = None
    control_connection = None
    scheduler = None
    executor = None
    is_shutdown = False
    _is_setup = False
    _prepared_statements = None
    _prepared_statement_lock = Lock()

    _listeners = None
    _listener_lock = None

    def __init__(self,
                 contact_points=("127.0.0.1",),
                 port=9042,
                 compression=True,
                 auth_provider=None,
                 load_balancing_policy=None,
                 reconnection_policy=None,
                 default_retry_policy=None,
                 conviction_policy_factory=None,
                 metrics_enabled=False,
                 connection_class=None,
                 ssl_options=None,
                 sockopts=None,
                 cql_version=None,
                 protocol_version=2,
                 executor_threads=2,
                 max_schema_agreement_wait=10,
                 control_connection_timeout=2.0):
        """
        Any of the mutable Cluster attributes may be set as keyword arguments
        to the constructor.
        """
        self.contact_points = contact_points
        self.port = port
        self.compression = compression

        if auth_provider is not None:
            if not callable(auth_provider):
                raise ValueError("auth_provider must be callable")
            self.auth_provider = auth_provider

        if load_balancing_policy is not None:
            if isinstance(load_balancing_policy, type):
                raise TypeError("load_balancing_policy should not be a class, it should be an instance of that class")

            self.load_balancing_policy = load_balancing_policy
        else:
            self.load_balancing_policy = RoundRobinPolicy()

        if reconnection_policy is not None:
            if isinstance(reconnection_policy, type):
                raise TypeError("reconnection_policy should not be a class, it should be an instance of that class")

            self.reconnection_policy = reconnection_policy

        if default_retry_policy is not None:
            if isinstance(default_retry_policy, type):
                raise TypeError("default_retry_policy should not be a class, it should be an instance of that class")

            self.default_retry_policy = default_retry_policy

        if conviction_policy_factory is not None:
            if not callable(conviction_policy_factory):
                raise ValueError("conviction_policy_factory must be callable")
            self.conviction_policy_factory = conviction_policy_factory

        if connection_class is not None:
            self.connection_class = connection_class

        self.metrics_enabled = metrics_enabled
        self.ssl_options = ssl_options
        self.sockopts = sockopts
        self.cql_version = cql_version
        self.protocol_version = protocol_version
        self.max_schema_agreement_wait = max_schema_agreement_wait
        self.control_connection_timeout = control_connection_timeout

        self._listeners = set()
        self._listener_lock = Lock()

        # let Session objects be GC'ed (and shutdown) when the user no longer
        # holds a reference. Normally the cycle detector would handle this,
        # but implementing __del__ prevents that.
        self.sessions = WeakSet()
        self.metadata = Metadata(self)
        self.control_connection = None
        self._prepared_statements = WeakValueDictionary()

        self._min_requests_per_connection = {
            HostDistance.LOCAL: DEFAULT_MIN_REQUESTS,
            HostDistance.REMOTE: DEFAULT_MIN_REQUESTS
        }

        self._max_requests_per_connection = {
            HostDistance.LOCAL: DEFAULT_MAX_REQUESTS,
            HostDistance.REMOTE: DEFAULT_MAX_REQUESTS
        }

        self._core_connections_per_host = {
            HostDistance.LOCAL: DEFAULT_MIN_CONNECTIONS_PER_LOCAL_HOST,
            HostDistance.REMOTE: DEFAULT_MIN_CONNECTIONS_PER_REMOTE_HOST
        }

        self._max_connections_per_host = {
            HostDistance.LOCAL: DEFAULT_MAX_CONNECTIONS_PER_LOCAL_HOST,
            HostDistance.REMOTE: DEFAULT_MAX_CONNECTIONS_PER_REMOTE_HOST
        }

        self.executor = ThreadPoolExecutor(max_workers=executor_threads)
        self.scheduler = _Scheduler(self.executor)

        self._lock = RLock()

        if self.metrics_enabled:
            from cassandra.metrics import Metrics
            self.metrics = Metrics(weakref.proxy(self))

        self.control_connection = ControlConnection(
            self, self.control_connection_timeout)

    def get_min_requests_per_connection(self, host_distance):
        return self._min_requests_per_connection[host_distance]

    def set_min_requests_per_connection(self, host_distance, min_requests):
        self._min_requests_per_connection[host_distance] = min_requests

    def get_max_requests_per_connection(self, host_distance):
        return self._max_requests_per_connection[host_distance]

    def set_max_requests_per_connection(self, host_distance, max_requests):
        self._max_requests_per_connection[host_distance] = max_requests

    def get_core_connections_per_host(self, host_distance):
        """
        Gets the minimum number of connections per Session that will be opened
        for each host with :class:`~.HostDistance` equal to `host_distance`.
        The default is 2 for :attr:`~HostDistance.LOCAL` and 1 for
        :attr:`~HostDistance.REMOTE`.
        """
        return self._core_connections_per_host[host_distance]

    def set_core_connections_per_host(self, host_distance, core_connections):
        """
        Sets the minimum number of connections per Session that will be opened
        for each host with :class:`~.HostDistance` equal to `host_distance`.
        The default is 2 for :attr:`~HostDistance.LOCAL` and 1 for
        :attr:`~HostDistance.REMOTE`.
        """
        old = self._core_connections_per_host[host_distance]
        self._core_connections_per_host[host_distance] = core_connections
        if old < core_connections:
            self._ensure_core_connections()

    def get_max_connections_per_host(self, host_distance):
        """
        Gets the maximum number of connections per Session that will be opened
        for each host with :class:`~.HostDistance` equal to `host_distance`.
        The default is 8 for :attr:`~HostDistance.LOCAL` and 2 for
        :attr:`~HostDistance.REMOTE`.
        """
        return self._max_connections_per_host[host_distance]

    def set_max_connections_per_host(self, host_distance, max_connections):
        """
        Gets the maximum number of connections per Session that will be opened
        for each host with :class:`~.HostDistance` equal to `host_distance`.
        The default is 2 for :attr:`~HostDistance.LOCAL` and 1 for
        :attr:`~HostDistance.REMOTE`.
        """
        self._max_connections_per_host[host_distance] = max_connections

    def connection_factory(self, address, *args, **kwargs):
        """
        Called to create a new connection with proper configuration.
        Intended for internal use only.
        """
        kwargs = self._make_connection_kwargs(address, kwargs)
        return self.connection_class.factory(address, *args, **kwargs)

    def _make_connection_factory(self, host, *args, **kwargs):
        kwargs = self._make_connection_kwargs(host.address, kwargs)
        return partial(self.connection_class.factory, host.address, *args, **kwargs)

    def _make_connection_kwargs(self, address, kwargs_dict):
        if self.auth_provider:
            kwargs_dict['credentials'] = self.auth_provider(address)

        kwargs_dict['port'] = self.port
        kwargs_dict['compression'] = self.compression
        kwargs_dict['sockopts'] = self.sockopts
        kwargs_dict['ssl_options'] = self.ssl_options
        kwargs_dict['cql_version'] = self.cql_version
        kwargs_dict['protocol_version'] = self.protocol_version

        return kwargs_dict

    def connect(self, keyspace=None):
        """
        Creates and returns a new :class:`~.Session` object.  If `keyspace`
        is specified, that keyspace will be the default keyspace for
        operations on the ``Session``.
        """
        with self._lock:
            if self.is_shutdown:
                raise Exception("Cluster is already shut down")

            if not self._is_setup:
                for address in self.contact_points:
                    host = self.add_host(address, signal=False)
                    if host:
                        host.set_up()
                        for listener in self.listeners:
                            listener.on_add(host)

                self.load_balancing_policy.populate(
                    weakref.proxy(self), self.metadata.all_hosts())

                if self.control_connection:
                    try:
                        self.control_connection.connect()
                        log.debug("Control connection created")
                    except Exception:
                        log.exception("Control connection failed to connect, "
                                      "shutting down Cluster:")
                        self.shutdown()
                        raise

                self.load_balancing_policy.check_supported()

                self._is_setup = True

        session = self._new_session()
        if keyspace:
            session.set_keyspace(keyspace)
        return session

    def shutdown(self):
        """
        Closes all sessions and connection associated with this Cluster.
        To ensure all connections are properly closed, **you should always
        call shutdown() on a Cluster instance when you are done with it**.

        Once shutdown, a Cluster should not be used for any purpose.
        """
        with self._lock:
            if self.is_shutdown:
                raise Exception("The Cluster was already shutdown")
            else:
                self.is_shutdown = True

        if self.scheduler:
            self.scheduler.shutdown()

        if self.control_connection:
            self.control_connection.shutdown()

        if self.sessions:
            for session in self.sessions:
                session.shutdown()

        if self.executor:
            self.executor.shutdown()

    def _new_session(self):
        session = Session(self, self.metadata.all_hosts())
        self.sessions.add(session)
        return session

    def _cleanup_failed_on_up_handling(self, host):
        self.load_balancing_policy.on_down(host)
        self.control_connection.on_down(host)
        for session in self.sessions:
            session.remove_pool(host)

        self._start_reconnector(host, is_host_addition=False)

    def _on_up_future_completed(self, host, futures, results, lock, finished_future):
        with lock:
            futures.discard(finished_future)

            try:
                results.append(finished_future.result())
            except Exception as exc:
                results.append(exc)

            if futures:
                return

        try:
            # all futures have completed at this point
            for exc in [f for f in results if isinstance(f, Exception)]:
                log.error("Unexpected failure while marking node %s up:", host, exc_info=exc)
                self._cleanup_failed_on_up_handling(host)
                return

            if not all(results):
                log.debug("Connection pool could not be created, not marking node %s up", host)
                self._cleanup_failed_on_up_handling(host)
                return

            # mark the host as up and notify all listeners
            host.set_up()
            for listener in self.listeners:
                listener.on_up(host)
        finally:
            host._handle_node_up_condition.acquire()
            if host._currently_handling_node_up:
                host._currently_handling_node_up = False
                host._handle_node_up_condition.notify()
            host._handle_node_up_condition.release()

        # see if there are any pools to add or remove now that the host is marked up
        for session in self.sessions:
            session.update_created_pools()

    def on_up(self, host):
        """
        Intended for internal use only.
        """
        if self.is_shutdown:
            return

        host._handle_node_up_condition.acquire()
        while host._currently_handling_node_up:
            host._handle_node_up_condition.wait()
        host.handling_up_down = True
        host._handle_node_up_condition.release()

        if host.is_up:
            return

        futures = set()
        try:
            log.info("Host %s has been marked up", host)

            reconnector = host.get_and_set_reconnection_handler(None)
            if reconnector:
                log.debug("Now that host %s is up, cancelling the reconnection handler", host)
                reconnector.cancel()

            self._prepare_all_queries(host)
            log.debug("Done preparing all queries for host %s", host)

            for session in self.sessions:
                session.remove_pool(host)

            self.load_balancing_policy.on_up(host)
            self.control_connection.on_up(host)

            futures_lock = Lock()
            futures_results = []
            callback = partial(self._on_up_future_completed, host, futures, futures_results, futures_lock)
            for session in self.sessions:
                future = session.add_or_renew_pool(host, is_host_addition=False)
                if future is not None:
                    future.add_done_callback(callback)
                    futures.add(future)
        except Exception:
            log.exception("Unexpected failure handling node %s being marked up:", host)
            for future in futures:
                future.cancel()

            self._cleanup_failed_on_up_handling(host)

            host._handle_node_up_condition.acquire()
            host._currently_handling_node_up = False
            host._handle_node_up_condition.notify()
            host._handle_node_up_condition.release()
            raise

        # for testing purposes
        return futures

    def _start_reconnector(self, host, is_host_addition):
        schedule = self.reconnection_policy.new_schedule()

        # in order to not hold references to this Cluster open and prevent
        # proper shutdown when the program ends, we'll just make a closure
        # of the current Cluster attributes to create new Connections with
        conn_factory = self._make_connection_factory(host)

        reconnector = _HostReconnectionHandler(
            host, conn_factory, is_host_addition, self.on_add, self.on_up,
            self.scheduler, schedule, host.get_and_set_reconnection_handler,
            new_handler=None)

        old_reconnector = host.get_and_set_reconnection_handler(reconnector)
        if old_reconnector:
            log.debug("Old host reconnector found for %s, cancelling", host)
            old_reconnector.cancel()

        log.debug("Staring reconnector for host %s", host)
        reconnector.start()

    @run_in_executor
    def on_down(self, host, is_host_addition, force_if_down=False):
        """
        Intended for internal use only.
        """
        if self.is_shutdown:
            return

        with host.lock:
            if (not (host.is_up or force_if_down)) or host.is_currently_reconnecting():
                return

            host.set_down()

        log.warn("Host %s has been marked down", host)

        self.load_balancing_policy.on_down(host)
        self.control_connection.on_down(host)
        for session in self.sessions:
            session.on_down(host)

        for listener in self.listeners:
            listener.on_down(host)

        self._start_reconnector(host, is_host_addition)

    def on_add(self, host):
        if self.is_shutdown:
            return

        log.debug("Adding or renewing pools for new host %s and notifying listeners", host)
        self._prepare_all_queries(host)
        log.debug("Done preparing queries for new host %s", host)

        self.load_balancing_policy.on_add(host)
        self.control_connection.on_add(host)

        futures_lock = Lock()
        futures_results = []
        futures = set()

        def future_completed(future):
            with futures_lock:
                futures.discard(future)

                try:
                    futures_results.append(future.result())
                except Exception as exc:
                    futures_results.append(exc)

                if futures:
                    return

            log.debug('All futures have completed for added host %s', host)

            for exc in [f for f in futures_results if isinstance(f, Exception)]:
                log.error("Unexpected failure while adding node %s, will not mark up:", host, exc_info=exc)
                return

            if not all(futures_results):
                log.warn("Connection pool could not be created, not marking node %s up", host)
                return

            self._finalize_add(host)

        have_future = False
        for session in self.sessions:
            future = session.add_or_renew_pool(host, is_host_addition=True)
            if future is not None:
                have_future = True
                futures.add(future)
                future.add_done_callback(future_completed)

        if not have_future:
            self._finalize_add(host)

    def _finalize_add(self, host):
        # mark the host as up and notify all listeners
        host.set_up()
        for listener in self.listeners:
            listener.on_add(host)

        # see if there are any pools to add or remove now that the host is marked up
        for session in self.sessions:
            session.update_created_pools()

    def on_remove(self, host):
        if self.is_shutdown:
            return

        log.debug("Removing host %s", host)
        host.set_down()
        self.load_balancing_policy.on_remove(host)
        for session in self.sessions:
            session.on_remove(host)
        for listener in self.listeners:
            listener.on_remove(host)

    def signal_connection_failure(self, host, connection_exc, is_host_addition):
        is_down = host.signal_connection_failure(connection_exc)
        if is_down:
            self.on_down(host, is_host_addition, force_if_down=True)
        return is_down

    def add_host(self, address, datacenter=None, rack=None, signal=True):
        """
        Called when adding initial contact points and when the control
        connection subsequently discovers a new node.  Intended for internal
        use only.
        """
        new_host = self.metadata.add_host(address, datacenter, rack)
        if new_host and signal:
            log.info("New Cassandra host %s added", address)
            self.on_add(new_host)

        return new_host

    def remove_host(self, host):
        """
        Called when the control connection observes that a node has left the
        ring.  Intended for internal use only.
        """
        if host and self.metadata.remove_host(host):
            log.info("Cassandra host %s removed", host)
            self.on_remove(host)

    def register_listener(self, listener):
        """
        Adds a :class:`cassandra.policies.HostStateListener` subclass instance to
        the list of listeners to be notified when a host is added, removed,
        marked up, or marked down.
        """
        with self._listener_lock:
            self._listeners.add(listener)

    def unregister_listener(self, listener):
        """ Removes a registered listener. """
        with self._listener_lock:
            self._listeners.remove(listener)

    @property
    def listeners(self):
        with self._listener_lock:
            return self._listeners.copy()

    def _ensure_core_connections(self):
        """
        If any host has fewer than the configured number of core connections
        open, attempt to open connections until that number is met.
        """
        for session in self.sessions:
            for pool in session._pools.values():
                pool.ensure_core_connections()

    def submit_schema_refresh(self, keyspace=None, table=None):
        """
        Schedule a refresh of the internal representation of the current
        schema for this cluster.  If `keyspace` is specified, only that
        keyspace will be refreshed, and likewise for `table`.
        """
        return self.executor.submit(
            self.control_connection.refresh_schema, keyspace, table)

    def _prepare_all_queries(self, host):
        if not self._prepared_statements:
            return

        log.debug("Preparing all known prepared statements against host %s", host)
        connection = None
        try:
            connection = self.connection_factory(host.address)
            try:
                self.control_connection.wait_for_schema_agreement(connection)
            except Exception:
                log.debug("Error waiting for schema agreement before preparing statements against host %s", host, exc_info=True)

            statements = self._prepared_statements.values()
            for keyspace, ks_statements in groupby(statements, lambda s: s.keyspace):
                if keyspace is not None:
                    connection.set_keyspace_blocking(keyspace)

                # prepare 10 statements at a time
                ks_statements = list(ks_statements)
                chunks = []
                for i in xrange(0, len(ks_statements), 10):
                    chunks.append(ks_statements[i:i + 10])

                for ks_chunk in chunks:
                    messages = [PrepareMessage(query=s.query_string) for s in ks_chunk]
                    # TODO: make this timeout configurable somehow?
                    responses = connection.wait_for_responses(*messages, timeout=5.0)
                    for response in responses:
                        if (not isinstance(response, ResultMessage) or
                                response.kind != RESULT_KIND_PREPARED):
                            log.debug("Got unexpected response when preparing "
                                      "statement on host %s: %r", host, response)

            log.debug("Done preparing all known prepared statements against host %s", host)
        except OperationTimedOut as timeout:
            log.warn("Timed out trying to prepare all statements on host %s: %s", host, timeout)
        except (ConnectionException, socket.error) as exc:
            log.warn("Error trying to prepare all statements on host %s: %r", host, exc)
        except Exception:
            log.exception("Error trying to prepare all statements on host %s", host)
        finally:
            if connection:
                connection.close()

    def prepare_on_all_sessions(self, query_id, prepared_statement, excluded_host):
        with self._prepared_statement_lock:
            self._prepared_statements[query_id] = prepared_statement
        for session in self.sessions:
            session.prepare_on_all_hosts(prepared_statement.query_string, excluded_host)


class Session(object):
    """
    A collection of connection pools for each host in the cluster.
    Instances of this class should not be created directly, only
    using :meth:`.Cluster.connect()`.

    Queries and statements can be executed through ``Session`` instances
    using the :meth:`~.Session.execute()` and :meth:`~.Session.execute_async()`
    methods.

    Example usage::

        >>> session = cluster.connect()
        >>> session.set_keyspace("mykeyspace")
        >>> session.execute("SELECT * FROM mycf")

    """

    cluster = None
    hosts = None
    keyspace = None
    is_shutdown = False

    row_factory = staticmethod(named_tuple_factory)
    """
    The format to return row results in.  By default, each
    returned row will be a named tuple.  You can alternatively
    use any of the following:

      - :func:`cassandra.query.tuple_factory` - return a result row as a tuple
      - :func:`cassandra.query.named_tuple_factory` - return a result row as a named tuple
      - :func:`cassandra.query.dict_factory` - return a result row as a dict
      - :func:`cassandra.query.ordered_dict_factory` - return a result row as an OrderedDict

    """

    default_timeout = 10.0
    """
    A default timeout, measured in seconds, for queries executed through
    :meth:`.execute()` or :meth:`.execute_async()`.  This default may be
    overridden with the `timeout` parameter for either of those methods
    or the `timeout` parameter for :meth:`.ResponseFuture.result()`.

    Setting this to :const:`None` will cause no timeouts to be set by default.

    **Important**: This timeout currently has no effect on callbacks registered
    on a :class:`~.ResponseFuture` through :meth:`.ResponseFuture.add_callback` or
    :meth:`.ResponseFuture.add_errback`; even if a query exceeds this default
    timeout, neither the registered callback or errback will be called.
    """

    max_trace_wait = 2.0
    """
    The maximum amount of time (in seconds) the driver will wait for trace
    details to be populated server-side for a query before giving up.
    If the `trace` parameter for :meth:`~.execute()` or :meth:`~.execute_async()`
    is :const:`True`, the driver will repeatedly attempt to fetch trace
    details for the query (using exponential backoff) until this limit is
    hit.  If the limit is passed, an error will be logged and the
    :attr:`.Statement.trace` will be left as :const:`None`. """

    default_fetch_size = 5000
    """
    By default, this many rows will be fetched at a time.  This can be
    specified per-query through :attr:`.Statement.fetch_size`.

    This only takes effect when protocol version 2 or higher is used.
    See :attr:`.Cluster.protocol_version` for details.
    """

    _lock = None
    _pools = None
    _load_balancer = None
    _metrics = None
    _protocol_version = None

    def __init__(self, cluster, hosts):
        self.cluster = cluster
        self.hosts = hosts

        self._lock = RLock()
        self._pools = {}
        self._load_balancer = cluster.load_balancing_policy
        self._metrics = cluster.metrics
        self._protocol_version = self.cluster.protocol_version

        # create connection pools in parallel
        futures = []
        for host in hosts:
            future = self.add_or_renew_pool(host, is_host_addition=False)
            if future is not None:
                futures.append(future)

        for future in futures:
            future.result()

    def execute(self, query, parameters=None, timeout=_NOT_SET, trace=False):
        """
        Execute the given query and synchronously wait for the response.

        If an error is encountered while executing the query, an Exception
        will be raised.

        `query` may be a query string or an instance of :class:`cassandra.query.Statement`.

        `parameters` may be a sequence or dict of parameters to bind.  If a
        sequence is used, ``%s`` should be used the placeholder for each
        argument.  If a dict is used, ``%(name)s`` style placeholders must
        be used.

        `timeout` should specify a floating-point timeout (in seconds) after
        which an :exc:`.OperationTimedOut` exception will be raised if the query
        has not completed.  If not set, the timeout defaults to
        :attr:`~.Session.default_timeout`.  If set to :const:`None`, there is
        no timeout.

        If `trace` is set to :const:`True`, an attempt will be made to
        fetch the trace details and attach them to the `query`'s
        :attr:`~.Statement.trace` attribute in the form of a :class:`.QueryTrace`
        instance.  This requires that `query` be a :class:`.Statement` subclass
        instance and not just a string.  If there is an error fetching the
        trace details, the :attr:`~.Statement.trace` attribute will be left as
        :const:`None`.
        """
        if timeout is _NOT_SET:
            timeout = self.default_timeout

        if trace and not isinstance(query, Statement):
            raise TypeError(
                "The query argument must be an instance of a subclass of "
                "cassandra.query.Statement when trace=True")

        future = self.execute_async(query, parameters, trace)
        try:
            result = future.result(timeout)
        finally:
            if trace:
                try:
                    query.trace = future.get_query_trace(self.max_trace_wait)
                except Exception:
                    log.exception("Unable to fetch query trace:")

        return result

    def execute_async(self, query, parameters=None, trace=False):
        """
        Execute the given query and return a :class:`~.ResponseFuture` object
        which callbacks may be attached to for asynchronous response
        delivery.  You may also call :meth:`~.ResponseFuture.result()`
        on the :class:`.ResponseFuture` to syncronously block for results at
        any time.

        If `trace` is set to :const:`True`, you may call
        :meth:`.ResponseFuture.get_query_trace()` after the request
        completes to retrieve a :class:`.QueryTrace` instance.

        Example usage::

            >>> session = cluster.connect()
            >>> future = session.execute_async("SELECT * FROM mycf")

            >>> def log_results(results):
            ...     for row in results:
            ...         log.info("Results: %s", row)

            >>> def log_error(exc):
            >>>     log.error("Operation failed: %s", exc)

            >>> future.add_callbacks(log_results, log_error)

        Async execution with blocking wait for results::

            >>> future = session.execute_async("SELECT * FROM mycf")
            >>> # do other stuff...

            >>> try:
            ...     results = future.result()
            ... except Exception:
            ...     log.exception("Operation failed:")

        """
        future = self._create_response_future(query, parameters, trace)
        future.send_request()
        return future

    def _create_response_future(self, query, parameters, trace):
        """ Returns the ResponseFuture before calling send_request() on it """

        prepared_statement = None

        if isinstance(query, basestring):
            query = SimpleStatement(query)
        elif isinstance(query, PreparedStatement):
            query = query.bind(parameters)

        fetch_size = query.fetch_size
        if not fetch_size and self._protocol_version >= 2:
            fetch_size = self.default_fetch_size

        if isinstance(query, SimpleStatement):
            query_string = query.query_string
            if parameters:
                query_string = bind_params(query.query_string, parameters)
            message = QueryMessage(
                query_string, query.consistency_level, query.serial_consistency_level,
                fetch_size=fetch_size)
        elif isinstance(query, BoundStatement):
            message = ExecuteMessage(
                query.prepared_statement.query_id, query.values, query.consistency_level,
                query.serial_consistency_level, fetch_size=fetch_size)
            prepared_statement = query.prepared_statement
        elif isinstance(query, BatchStatement):
            if self._protocol_version < 2:
                raise UnsupportedOperation(
                    "BatchStatement execution is only supported with protocol version "
                    "2 or higher (supported in Cassandra 2.0 and higher).  Consider "
                    "setting Cluster.protocol_version to 2 to support this operation.")
            message = BatchMessage(
                query.batch_type, query._statements_and_parameters,
                query.consistency_level)

        if trace:
            message.tracing = True

        return ResponseFuture(
            self, message, query, self.default_timeout, metrics=self._metrics,
            prepared_statement=prepared_statement)

    def prepare(self, query):
        """
        Prepares a query string, returing a :class:`~cassandra.query.PreparedStatement`
        instance which can be used as follows::

            >>> session = cluster.connect("mykeyspace")
            >>> query = "INSERT INTO users (id, name, age) VALUES (?, ?, ?)"
            >>> prepared = session.prepare(query)
            >>> session.execute(prepared, (user.id, user.name, user.age))

        Or you may bind values to the prepared statement ahead of time::

            >>> prepared = session.prepare(query)
            >>> bound_stmt = prepared.bind((user.id, user.name, user.age))
            >>> session.execute(bound_stmt)

        Of course, prepared statements may (and should) be reused::

            >>> prepared = session.prepare(query)
            >>> for user in users:
            ...     bound = prepared.bind((user.id, user.name, user.age))
            ...     session.execute(bound)

        **Important**: PreparedStatements should be prepared only once.
        Preparing the same query more than once will likely affect performance.
        """
        message = PrepareMessage(query=query)
        future = ResponseFuture(self, message, query=None)
        try:
            future.send_request()
            query_id, column_metadata = future.result()
        except Exception:
            log.exception("Error preparing query:")
            raise

        prepared_statement = PreparedStatement.from_message(
            query_id, column_metadata, self.cluster.metadata, query, self.keyspace)

        host = future._current_host
        try:
            self.cluster.prepare_on_all_sessions(query_id, prepared_statement, host)
        except Exception:
            log.exception("Error preparing query on all hosts:")

        return prepared_statement

    def prepare_on_all_hosts(self, query, excluded_host):
        """
        Prepare the given query on all hosts, excluding ``excluded_host``.
        Intended for internal use only.
        """
        futures = []
        for host in self._pools.keys():
            if host != excluded_host and host.is_up:
                future = ResponseFuture(self, PrepareMessage(query=query), None)

                # we don't care about errors preparing against specific hosts,
                # since we can always prepare them as needed when the prepared
                # statement is used.  Just log errors and continue on.
                try:
                    request_id = future._query(host)
                except Exception:
                    log.exception("Error preparing query for host %s:", host)
                    continue

                if request_id is None:
                    # the error has already been logged by ResponsFuture
                    log.debug("Failed to prepare query for host %s: %r",
                              host, future._errors.get(host))
                    continue

                futures.append((host, future))

        for host, future in futures:
            try:
                future.result()
            except Exception:
                log.exception("Error preparing query for host %s:", host)

    def shutdown(self):
        """
        Close all connections.  ``Session`` instances should not be used
        for any purpose after being shutdown.
        """
        with self._lock:
            if self.is_shutdown:
                return
            else:
                self.is_shutdown = True

        for pool in self._pools.values():
            pool.shutdown()

    def add_or_renew_pool(self, host, is_host_addition):
        """
        For internal use only.
        """
        distance = self._load_balancer.distance(host)
        if distance == HostDistance.IGNORED:
            return None

        def run_add_or_renew_pool():
            try:
                new_pool = HostConnectionPool(host, distance, self)
            except AuthenticationFailed as auth_exc:
                conn_exc = ConnectionException(str(auth_exc), host=host)
                self.cluster.signal_connection_failure(host, conn_exc, is_host_addition)
                return False
            except Exception as conn_exc:
                log.warn("Failed to create connection pool for new host %s: %s", host, conn_exc)
                self.cluster.signal_connection_failure(host, conn_exc, is_host_addition)
                return False

            previous = self._pools.get(host)
            self._pools[host] = new_pool
            log.debug("Added pool for host %s to session", host)
            if previous:
                previous.shutdown()

            return True

        return self.submit(run_add_or_renew_pool)

    def remove_pool(self, host):
        pool = self._pools.pop(host, None)
        if pool:
            log.debug("Removed connection pool for %r", host)
            return self.submit(pool.shutdown)
        else:
            return None

    def update_created_pools(self):
        """
        When the set of live nodes change, the loadbalancer will change its
        mind on host distances. It might change it on the node that came/left
        but also on other nodes (for instance, if a node dies, another
        previously ignored node may be now considered).

        This method ensures that all hosts for which a pool should exist
        have one, and hosts that shouldn't don't.

        For internal use only.
        """
        for host in self.cluster.metadata.all_hosts():
            distance = self._load_balancer.distance(host)
            pool = self._pools.get(host)

            if not pool or pool.is_shutdown:
                if distance != HostDistance.IGNORED and host.is_up:
                    self.add_or_renew_pool(host, False)
            elif distance != pool.host_distance:
                # the distance has changed
                if distance == HostDistance.IGNORED:
                    self.remove_pool(host)
                else:
                    pool.host_distance = distance

    def on_down(self, host):
        """
        Called by the parent Cluster instance when a node is marked down.
        Only intended for internal use.
        """
        future = self.remove_pool(host)
        if future:
            future.add_done_callback(lambda f: self.update_created_pools())

    def on_remove(self, host):
        """ Internal """
        self.on_down(host)

    def set_keyspace(self, keyspace):
        """
        Set the default keyspace for all queries made through this Session.
        This operation blocks until complete.
        """
        self.execute('USE %s' % (protect_name(keyspace),))

    def _set_keyspace_for_all_pools(self, keyspace, callback):
        """
        Asynchronously sets the keyspace on all pools.  When all
        pools have set all of their connections, `callback` will be
        called with a dictionary of all errors that occurred, keyed
        by the `Host` that they occurred against.
        """
        self.keyspace = keyspace

        remaining_callbacks = set(self._pools.values())
        errors = {}

        if not remaining_callbacks:
            callback(errors)
            return

        def pool_finished_setting_keyspace(pool, host_errors):
            remaining_callbacks.remove(pool)
            if host_errors:
                errors[pool.host] = host_errors

            if not remaining_callbacks:
                callback(host_errors)

        for pool in self._pools.values():
            pool._set_keyspace_for_all_conns(keyspace, pool_finished_setting_keyspace)

    def submit(self, fn, *args, **kwargs):
        """ Internal """
        return self.cluster.executor.submit(fn, *args, **kwargs)

    def get_pool_state(self):
        return dict((host, pool.get_state()) for host, pool in self._pools.items())


class _ControlReconnectionHandler(_ReconnectionHandler):
    """
    Internal
    """

    def __init__(self, control_connection, *args, **kwargs):
        _ReconnectionHandler.__init__(self, *args, **kwargs)
        self.control_connection = weakref.proxy(control_connection)

    def try_reconnect(self):
        # we'll either get back a new Connection or a NoHostAvailable
        return self.control_connection._reconnect_internal()

    def on_reconnection(self, connection):
        self.control_connection._set_new_connection(connection)

    def on_exception(self, exc, next_delay):
        # TODO only overridden to add logging, so add logging
        if isinstance(exc, AuthenticationFailed):
            return False
        else:
            log.debug("Error trying to reconnect control connection: %r", exc)
            return True


def _watch_callback(obj_weakref, method_name, *args, **kwargs):
    """
    A callback handler for the ControlConnection that tolerates
    weak references.
    """
    obj = obj_weakref()
    if obj is None:
        return
    getattr(obj, method_name)(*args, **kwargs)


def _clear_watcher(conn, expiring_weakref):
    """
    Called when the ControlConnection object is about to be finalized.
    This clears watchers on the underlying Connection object.
    """
    try:
        conn.control_conn_disposed()
    except ReferenceError:
        pass


class ControlConnection(object):
    """
    Internal
    """

    _SELECT_KEYSPACES = "SELECT * FROM system.schema_keyspaces"
    _SELECT_COLUMN_FAMILIES = "SELECT * FROM system.schema_columnfamilies"
    _SELECT_COLUMNS = "SELECT * FROM system.schema_columns"

    _SELECT_PEERS = "SELECT peer, data_center, rack, tokens, rpc_address, schema_version FROM system.peers"
    _SELECT_LOCAL = "SELECT cluster_name, data_center, rack, tokens, partitioner, schema_version FROM system.local WHERE key='local'"

    _SELECT_SCHEMA_PEERS = "SELECT rpc_address, schema_version FROM system.peers"
    _SELECT_SCHEMA_LOCAL = "SELECT schema_version FROM system.local WHERE key='local'"

    _is_shutdown = False
    _timeout = None

    # for testing purposes
    _time = time

    def __init__(self, cluster, timeout):
        # use a weak reference to allow the Cluster instance to be GC'ed (and
        # shutdown) since implementing __del__ disables the cycle detector
        self._cluster = weakref.proxy(cluster)
        self._connection = None
        self._timeout = timeout

        self._lock = RLock()
        self._schema_agreement_lock = Lock()

        self._reconnection_handler = None
        self._reconnection_lock = RLock()

    def connect(self):
        if self._is_shutdown:
            return

        self._set_new_connection(self._reconnect_internal())

    def _set_new_connection(self, conn):
        """
        Replace existing connection (if there is one) and close it.
        """
        with self._lock:
            old = self._connection
            self._connection = conn

        if old:
            log.debug("[control connection] Closing old connection %r, replacing with %r", old, conn)
            old.close()

    def _reconnect_internal(self):
        """
        Tries to connect to each host in the query plan until one succeeds
        or every attempt fails. If successful, a new Connection will be
        returned.  Otherwise, :exc:`NoHostAvailable` will be raised
        with an "errors" arg that is a dict mapping host addresses
        to the exception that was raised when an attempt was made to open
        a connection to that host.
        """
        errors = {}
        for host in self._cluster.load_balancing_policy.make_query_plan():
            try:
                return self._try_connect(host)
            except ConnectionException as exc:
                errors[host.address] = exc
                log.warn("[control connection] Error connecting to %s:", host, exc_info=True)
                self._cluster.signal_connection_failure(host, exc, is_host_addition=False)
            except Exception as exc:
                errors[host.address] = exc
                log.warn("[control connection] Error connecting to %s:", host, exc_info=True)

        raise NoHostAvailable("Unable to connect to any servers", errors)

    def _try_connect(self, host):
        """
        Creates a new Connection, registers for pushed events, and refreshes
        node/token and schema metadata.
        """
        log.debug("[control connection] Opening new connection to %s", host)
        connection = self._cluster.connection_factory(host.address, is_control_connection=True)

        log.debug("[control connection] Established new connection %r, "
                  "registering watchers and refreshing schema and topology",
                  connection)

        # use weak references in both directions
        # _clear_watcher will be called when this ControlConnection is about to be finalized
        # _watch_callback will get the actual callback from the Connection and relay it to
        # this object (after a dereferencing a weakref)
        self_weakref = weakref.ref(self, callback=partial(_clear_watcher, weakref.proxy(connection)))
        try:
            connection.register_watchers({
                "TOPOLOGY_CHANGE": partial(_watch_callback, self_weakref, '_handle_topology_change'),
                "STATUS_CHANGE": partial(_watch_callback, self_weakref, '_handle_status_change'),
                "SCHEMA_CHANGE": partial(_watch_callback, self_weakref, '_handle_schema_change')
            }, register_timeout=self._timeout)

            peers_query = QueryMessage(query=self._SELECT_PEERS, consistency_level=ConsistencyLevel.ONE)
            local_query = QueryMessage(query=self._SELECT_LOCAL, consistency_level=ConsistencyLevel.ONE)
            shared_results = connection.wait_for_responses(
                peers_query, local_query, timeout=self._timeout)

            self._refresh_node_list_and_token_map(connection, preloaded_results=shared_results)
            self._refresh_schema(connection, preloaded_results=shared_results)
        except Exception:
            connection.close()
            raise

        return connection

    def reconnect(self):
        if self._is_shutdown:
            return

        self._submit(self._reconnect)

    def _reconnect(self):
        log.debug("[control connection] Attempting to reconnect")
        try:
            self._set_new_connection(self._reconnect_internal())
        except NoHostAvailable:
            # make a retry schedule (which includes backoff)
            schedule = self.cluster.reconnection_policy.new_schedule()

            with self._reconnection_lock:

                # cancel existing reconnection attempts
                if self._reconnection_handler:
                    self._reconnection_handler.cancel()

                # when a connection is successfully made, _set_new_connection
                # will be called with the new connection and then our
                # _reconnection_handler will be cleared out
                self._reconnection_handler = _ControlReconnectionHandler(
                    self, self._cluster.scheduler, schedule,
                    self._get_and_set_reconnection_handler,
                    new_handler=None)
                self._reconnection_handler.start()
        except Exception:
            log.debug("[control connection] error reconnecting", exc_info=True)
            raise

    def _get_and_set_reconnection_handler(self, new_handler):
        """
        Called by the _ControlReconnectionHandler when a new connection
        is successfully created.  Clears out the _reconnection_handler on
        this ControlConnection.
        """
        with self._reconnection_lock:
            old = self._reconnection_handler
            self._reconnection_handler = new_handler
            return old

    def _submit(self, *args, **kwargs):
        try:
            if not self._cluster.is_shutdown:
                return self._cluster.executor.submit(*args, **kwargs)
        except ReferenceError:
            pass
        return None

    def shutdown(self):
        with self._lock:
            if self._is_shutdown:
                return
            else:
                self._is_shutdown = True

        log.debug("Shutting down control connection")
        # stop trying to reconnect (if we are)
        if self._reconnection_handler:
            self._reconnection_handler.cancel()

        if self._connection:
            self._connection.close()
            del self._connection

    def refresh_schema(self, keyspace=None, table=None):
        try:
            if self._connection:
                self._refresh_schema(self._connection, keyspace, table)
        except ReferenceError:
            pass  # our weak reference to the Cluster is no good
        except Exception:
            log.debug("[control connection] Error refreshing schema", exc_info=True)
            self._signal_error()

    def _refresh_schema(self, connection, keyspace=None, table=None, preloaded_results=None):
        if self._cluster.is_shutdown:
            return

        self.wait_for_schema_agreement(connection, preloaded_results=preloaded_results)

        where_clause = ""
        if keyspace:
            where_clause = " WHERE keyspace_name = '%s'" % (keyspace,)
            if table:
                where_clause += " AND columnfamily_name = '%s'" % (table,)

        cl = ConsistencyLevel.ONE
        if table:
            ks_query = None
        else:
            ks_query = QueryMessage(query=self._SELECT_KEYSPACES + where_clause, consistency_level=cl)
        cf_query = QueryMessage(query=self._SELECT_COLUMN_FAMILIES + where_clause, consistency_level=cl)
        col_query = QueryMessage(query=self._SELECT_COLUMNS + where_clause, consistency_level=cl)

        if ks_query:
            ks_result, cf_result, col_result = connection.wait_for_responses(
                ks_query, cf_query, col_query, timeout=self._timeout)
            ks_result = dict_factory(*ks_result.results)
            cf_result = dict_factory(*cf_result.results)
            col_result = dict_factory(*col_result.results)
        else:
            ks_result = None
            cf_result, col_result = connection.wait_for_responses(
                cf_query, col_query, timeout=self._timeout)
            cf_result = dict_factory(*cf_result.results)
            col_result = dict_factory(*col_result.results)

        log.debug("[control connection] Fetched schema, rebuilding metadata")
        if table:
            self._cluster.metadata.table_changed(keyspace, table, cf_result, col_result)
        elif keyspace:
            self._cluster.metadata.keyspace_changed(keyspace, ks_result, cf_result, col_result)
        else:
            self._cluster.metadata.rebuild_schema(ks_result, cf_result, col_result)

    def refresh_node_list_and_token_map(self):
        try:
            if self._connection:
                self._refresh_node_list_and_token_map(self._connection)
        except ReferenceError:
            pass  # our weak reference to the Cluster is no good
        except Exception:
            log.debug("[control connection] Error refreshing node list and token map", exc_info=True)
            self._signal_error()

    def _refresh_node_list_and_token_map(self, connection, preloaded_results=None):
        if preloaded_results:
            log.debug("[control connection] Refreshing node list and token map using preloaded results")
            peers_result = preloaded_results[0]
            local_result = preloaded_results[1]
        else:
            log.debug("[control connection] Refreshing node list and token map")
            cl = ConsistencyLevel.ONE
            peers_query = QueryMessage(query=self._SELECT_PEERS, consistency_level=cl)
            local_query = QueryMessage(query=self._SELECT_LOCAL, consistency_level=cl)
            peers_result, local_result = connection.wait_for_responses(
                peers_query, local_query, timeout=self._timeout)

        peers_result = dict_factory(*peers_result.results)

        partitioner = None
        token_map = {}

        if local_result.results:
            local_rows = dict_factory(*(local_result.results))
            local_row = local_rows[0]
            cluster_name = local_row["cluster_name"]
            self._cluster.metadata.cluster_name = cluster_name

            host = self._cluster.metadata.get_host(connection.host)
            if host:
                datacenter = local_row.get("data_center")
                rack = local_row.get("rack")
                self._update_location_info(host, datacenter, rack)

            partitioner = local_row.get("partitioner")
            tokens = local_row.get("tokens")
            if partitioner and tokens:
                token_map[host] = tokens

        found_hosts = set()
        for row in peers_result:
            addr = row.get("rpc_address")

            # TODO handle ipv6 equivalent
            if not addr or addr == "0.0.0.0":
                addr = row.get("peer")

            found_hosts.add(addr)

            host = self._cluster.metadata.get_host(addr)
            datacenter = row.get("data_center")
            rack = row.get("rack")
            if host is None:
                log.debug("[control connection] Found new host to connect to: %s", addr)
                host = self._cluster.add_host(addr, datacenter, rack, signal=True)
            else:
                self._update_location_info(host, datacenter, rack)

            tokens = row.get("tokens")
            if partitioner and tokens:
                token_map[host] = tokens

        for old_host in self._cluster.metadata.all_hosts():
            if old_host.address != connection.host and \
                    old_host.address not in found_hosts and \
                    old_host.address not in self._cluster.contact_points:
                log.debug("[control connection] Found host that has been removed: %r", old_host)
                self._cluster.remove_host(old_host)

        if partitioner:
            log.debug("[control connection] Fetched ring info, rebuilding metadata")
            self._cluster.metadata.rebuild_token_map(partitioner, token_map)

    def _update_location_info(self, host, datacenter, rack):
        if host.datacenter == datacenter and host.rack == rack:
            return

        # If the dc/rack information changes, we need to update the load balancing policy.
        # For that, we remove and re-add the node against the policy. Not the most elegant, and assumes
        # that the policy will update correctly, but in practice this should work.
        self._cluster.load_balancing_policy.on_down(host)
        host.set_location_info(datacenter, rack)
        self._cluster.load_balancing_policy.on_up(host)

    def _handle_topology_change(self, event):
        change_type = event["change_type"]
        addr, port = event["address"]
        if change_type == "NEW_NODE":
            self._cluster.scheduler.schedule(10, self.refresh_node_list_and_token_map)
        elif change_type == "REMOVED_NODE":
            host = self._cluster.metadata.get_host(addr)
            self._cluster.scheduler.schedule(0, self._cluster.remove_host, host)
        elif change_type == "MOVED_NODE":
            self._cluster.scheduler.schedule(1, self.refresh_node_list_and_token_map)

    def _handle_status_change(self, event):
        change_type = event["change_type"]
        addr, port = event["address"]
        host = self._cluster.metadata.get_host(addr)
        if change_type == "UP":
            if host is None:
                # this is the first time we've seen the node
                self._cluster.scheduler.schedule(1, self.refresh_node_list_and_token_map)
            else:
                # this will be run by the scheduler
                self._cluster.scheduler.schedule(1, self._cluster.on_up, host)
        elif change_type == "DOWN":
            # Note that there is a slight risk we can receive the event late and thus
            # mark the host down even though we already had reconnected successfully.
            # But it is unlikely, and don't have too much consequence since we'll try reconnecting
            # right away, so we favor the detection to make the Host.is_up more accurate.
            if host is not None:
                # this will be run by the scheduler
                self._cluster.on_down(host, is_host_addition=False)

    def _handle_schema_change(self, event):
        keyspace = event['keyspace'] or None
        table = event['table'] or None
        if event['change_type'] in ("CREATED", "DROPPED"):
            keyspace = keyspace if table else None
            self._submit(self.refresh_schema, keyspace)
        elif event['change_type'] == "UPDATED":
            self._submit(self.refresh_schema, keyspace, table)

    def wait_for_schema_agreement(self, connection=None, preloaded_results=None):
        # Each schema change typically generates two schema refreshes, one
        # from the response type and one from the pushed notification. Holding
        # a lock is just a simple way to cut down on the number of schema queries
        # we'll make.
        with self._schema_agreement_lock:
            if self._is_shutdown:
                return

            if not connection:
                connection = self._connection

            if preloaded_results:
                log.debug("[control connection] Attempting to use preloaded results for schema agreement")

                peers_result = preloaded_results[0]
                local_result = preloaded_results[1]
                schema_mismatches = self._get_schema_mismatches(peers_result, local_result, connection.host)
                if schema_mismatches is None:
                    return True

            log.debug("[control connection] Waiting for schema agreement")
            start = self._time.time()
            elapsed = 0
            cl = ConsistencyLevel.ONE
            total_timeout = self._cluster.max_schema_agreement_wait
            schema_mismatches = None
            while elapsed < total_timeout:
                peers_query = QueryMessage(query=self._SELECT_SCHEMA_PEERS, consistency_level=cl)
                local_query = QueryMessage(query=self._SELECT_SCHEMA_LOCAL, consistency_level=cl)
                try:
                    timeout = min(2.0, total_timeout - elapsed)
                    peers_result, local_result = connection.wait_for_responses(
                        peers_query, local_query, timeout=timeout)
                except OperationTimedOut as timeout:
                    log.debug("[control connection] Timed out waiting for " \
                              "response during schema agreement check: %s", timeout)
                    elapsed = self._time.time() - start
                    continue

                schema_mismatches = self._get_schema_mismatches(peers_result, local_result, connection.host)
                if schema_mismatches is None:
                    return True

                log.debug("[control connection] Schemas mismatched, trying again")
                self._time.sleep(0.2)
                elapsed = self._time.time() - start

            log.warn("Node %s is reporting a schema disagreement: %s",
                     connection.host, schema_mismatches)
            return False

    def _get_schema_mismatches(self, peers_result, local_result, local_address):
        peers_result = dict_factory(*peers_result.results)

        versions = defaultdict(set)
        if local_result.results:
            local_row = dict_factory(*local_result.results)[0]
            if local_row.get("schema_version"):
                versions[local_row.get("schema_version")].add(local_address)

        for row in peers_result:
            if not row.get("rpc_address") or not row.get("schema_version"):
                continue

            rpc = row.get("rpc_address")
            if rpc == "0.0.0.0":  # TODO ipv6 check
                rpc = row.get("peer")

            peer = self._cluster.metadata.get_host(rpc)
            if peer and peer.is_up:
                versions[row.get("schema_version")].add(rpc)

        if len(versions) == 1:
            log.debug("[control connection] Schemas match")
            return None

        return dict((version, list(nodes)) for version, nodes in versions.iteritems())

    def _signal_error(self):
        # try just signaling the cluster, as this will trigger a reconnect
        # as part of marking the host down
        if self._connection and self._connection.is_defunct:
            host = self._cluster.metadata.get_host(self._connection.host)
            # host may be None if it's already been removed, but that indicates
            # that errors have already been reported, so we're fine
            if host:
                self._cluster.signal_connection_failure(
                    host, self._connection.last_error, is_host_addition=False)
                return

        # if the connection is not defunct or the host already left, reconnect
        # manually
        self.reconnect()

    @property
    def is_open(self):
        conn = self._connection
        return bool(conn and conn.is_open)

    def on_up(self, host):
        pass

    def on_down(self, host):

        conn = self._connection
        if conn and conn.host == host.address and \
                self._reconnection_handler is None:
            log.debug("[control connection] Control connection host (%s) is "
                      "considered down, starting reconnection", host)
            # this will result in a task being submitted to the executor to reconnect
            self.reconnect()

    def on_add(self, host):
        self.refresh_node_list_and_token_map()

    def on_remove(self, host):
        self.refresh_node_list_and_token_map()


def _stop_scheduler(scheduler, thread):
    try:
        if not scheduler.is_shutdown:
            scheduler.shutdown()
    except ReferenceError:
        pass

    thread.join()


class _Scheduler(object):

    _scheduled = None
    _executor = None
    is_shutdown = False

    def __init__(self, executor):
        self._scheduled = Queue.PriorityQueue()
        self._executor = executor

        t = Thread(target=self.run, name="Task Scheduler")
        t.daemon = True
        t.start()

        # although this runs on a daemonized thread, we prefer to stop
        # it gracefully to avoid random errors during interpreter shutdown
        atexit.register(partial(_stop_scheduler, weakref.proxy(self), t))

    def shutdown(self):
        try:
            log.debug("Shutting down Cluster Scheduler")
        except AttributeError:
            # this can happen on interpreter shutdown
            pass
        self.is_shutdown = True
        self._scheduled.put_nowait((0, None))

    def schedule(self, delay, fn, *args, **kwargs):
        if not self.is_shutdown:
            run_at = time.time() + delay
            self._scheduled.put_nowait((run_at, (fn, args, kwargs)))
        else:
            log.debug("Ignoring scheduled function after shutdown: %r", fn)

    def run(self):
        while True:
            if self.is_shutdown:
                return

            try:
                while True:
                    run_at, task = self._scheduled.get(block=True, timeout=None)
                    if self.is_shutdown:
                        log.debug("Not executing scheduled task due to Scheduler shutdown")
                        return
                    if run_at <= time.time():
                        fn, args, kwargs = task
                        future = self._executor.submit(fn, *args, **kwargs)
                        future.add_done_callback(self._log_if_failed)
                    else:
                        self._scheduled.put_nowait((run_at, task))
                        break
            except Queue.Empty:
                pass

            time.sleep(0.1)

    def _log_if_failed(self, future):
        exc = future.exception()
        if exc:
            log.warn(
                "An internally scheduled tasked failed with an unhandled exception:",
                exc_info=exc)


def refresh_schema_and_set_result(keyspace, table, control_conn, response_future):
    try:
        control_conn._refresh_schema(response_future._connection, keyspace, table)
    except Exception:
        log.exception("Exception refreshing schema in response to schema change:")
        response_future.session.submit(control_conn.refresh_schema, keyspace, table)
    finally:
        response_future._set_final_result(None)


class ResponseFuture(object):
    """
    An asynchronous response delivery mechanism that is returned from calls
    to :meth:`.Session.execute_async()`.

    There are two ways for results to be delivered:
     - Synchronously, by calling :meth:`.result()`
     - Asynchronously, by attaching callback and errback functions via
       :meth:`.add_callback()`, :meth:`.add_errback()`, and
       :meth:`.add_callbacks()`.
    """

    query = None
    """
    The :class:`~.Statement` instance that is being executed through this
    :class:`.ResponseFuture`.
    """

    session = None
    row_factory = None
    message = None
    default_timeout = None

    _req_id = None
    _final_result = _NOT_SET
    _final_exception = None
    _query_trace = None
    _callback = None
    _errback = None
    _current_host = None
    _current_pool = None
    _connection = None
    _query_retries = 0
    _start_time = None
    _metrics = None
    _paging_state = None

    def __init__(self, session, message, query, default_timeout=None, metrics=None, prepared_statement=None):
        self.session = session
        self.row_factory = session.row_factory
        self.message = message
        self.query = query
        self.default_timeout = default_timeout
        self._metrics = metrics
        self.prepared_statement = prepared_statement
        self._callback_lock = Lock()
        if metrics is not None:
            self._start_time = time.time()
        self._make_query_plan()
        self._event = Event()
        self._errors = {}

    def _make_query_plan(self):
        # convert the list/generator/etc to an iterator so that subsequent
        # calls to send_request (which retries may do) will resume where
        # they last left off
        self.query_plan = iter(self.session._load_balancer.make_query_plan(
            self.session.keyspace, self.query))

    def send_request(self):
        """ Internal """
        # query_plan is an iterator, so this will resume where we last left
        # off if send_request() is called multiple times
        for host in self.query_plan:
            req_id = self._query(host)
            if req_id is not None:
                self._req_id = req_id
                return

        self._set_final_exception(NoHostAvailable(
            "Unable to complete the operation against any hosts", self._errors))

    def _query(self, host, message=None, cb=None):
        if message is None:
            message = self.message

        if cb is None:
            cb = self._set_result

        pool = self.session._pools.get(host)
        if not pool:
            self._errors[host] = ConnectionException("Host has been marked down or removed")
            return None
        elif pool.is_shutdown:
            self._errors[host] = ConnectionException("Pool is shutdown")
            return None

        connection = None
        try:
            # TODO get connectTimeout from cluster settings
            connection = pool.borrow_connection(timeout=2.0)
            request_id = connection.send_msg(message, cb=cb)
        except NoConnectionsAvailable as exc:
            log.debug("All connections for host %s are at capacity, moving to the next host", host)
            self._errors[host] = exc
            return None
        except Exception as exc:
            log.debug("Error querying host %s", host, exc_info=True)
            self._errors[host] = exc
            if self._metrics is not None:
                self._metrics.on_connection_error()
            if connection:
                pool.return_connection(connection)
            return None

        self._current_host = host
        self._current_pool = pool
        self._connection = connection
        return request_id

    @property
    def has_more_pages(self):
        """
        Returns :const:`True` if there are more pages left in the
        query results, :const:`False` otherwise.  This should only
        be checked after the first page has been returned.
        """
        return self._paging_state is not None

    def start_fetching_next_page(self):
        """
        If there are more pages left in the query result, this asynchronously
        starts fetching the next page.  If there are no pages left, :exc:`.QueryExhausted`
        is raised.  Also see :attr:`.has_more_pages`.

        This should only be called after the first page has been returned.
        """
        if not self._paging_state:
            raise QueryExhausted()

        self._make_query_plan()
        self.message.paging_state = self._paging_state
        self._event.clear()
        self._final_result = _NOT_SET
        self._final_exception = None
        self.send_request()

    def _reprepare(self, prepare_message):
        cb = partial(self.session.submit, self._execute_after_prepare)
        request_id = self._query(self._current_host, prepare_message, cb=cb)
        if request_id is None:
            # try to submit the original prepared statement on some other host
            self.send_request()

    def _set_result(self, response):
        try:
            if self._current_pool and self._connection:
                self._current_pool.return_connection(self._connection)

            trace_id = getattr(response, 'trace_id', None)
            if trace_id:
                self._query_trace = QueryTrace(trace_id, self.session)

            if isinstance(response, ResultMessage):
                if response.kind == RESULT_KIND_SET_KEYSPACE:
                    session = getattr(self, 'session', None)
                    # since we're running on the event loop thread, we need to
                    # use a non-blocking method for setting the keyspace on
                    # all connections in this session, otherwise the event
                    # loop thread will deadlock waiting for keyspaces to be
                    # set.  This uses a callback chain which ends with
                    # self._set_keyspace_completed() being called in the
                    # event loop thread.
                    if session:
                        session._set_keyspace_for_all_pools(
                            response.results, self._set_keyspace_completed)
                elif response.kind == RESULT_KIND_SCHEMA_CHANGE:
                    # refresh the schema before responding, but do it in another
                    # thread instead of the event loop thread
                    self.session.submit(
                        refresh_schema_and_set_result,
                        response.results['keyspace'],
                        response.results['table'],
                        self.session.cluster.control_connection,
                        self)
                else:
                    results = getattr(response, 'results', None)
                    if results is not None and response.kind == RESULT_KIND_ROWS:
                        self._paging_state = response.paging_state
                        results = self.row_factory(*results)
                    self._set_final_result(results)
            elif isinstance(response, ErrorMessage):
                retry_policy = None
                if self.query:
                    retry_policy = self.query.retry_policy
                if not retry_policy:
                    retry_policy = self.session.cluster.default_retry_policy

                if isinstance(response, ReadTimeoutErrorMessage):
                    if self._metrics is not None:
                        self._metrics.on_read_timeout()
                    retry = retry_policy.on_read_timeout(
                        self.query, retry_num=self._query_retries, **response.info)
                elif isinstance(response, WriteTimeoutErrorMessage):
                    if self._metrics is not None:
                        self._metrics.on_write_timeout()
                    retry = retry_policy.on_write_timeout(
                        self.query, retry_num=self._query_retries, **response.info)
                elif isinstance(response, UnavailableErrorMessage):
                    if self._metrics is not None:
                        self._metrics.on_unavailable()
                    retry = retry_policy.on_unavailable(
                        self.query, retry_num=self._query_retries, **response.info)
                elif isinstance(response, OverloadedErrorMessage):
                    if self._metrics is not None:
                        self._metrics.on_other_error()
                    # need to retry against a different host here
                    log.warn("Host %s is overloaded, retrying against a different "
                             "host", self._current_host)
                    self._retry(reuse_connection=False, consistency_level=None)
                    return
                elif isinstance(response, IsBootstrappingErrorMessage):
                    if self._metrics is not None:
                        self._metrics.on_other_error()
                    # need to retry against a different host here
                    self._retry(reuse_connection=False, consistency_level=None)
                    return
                elif isinstance(response, PreparedQueryNotFound):
                    if self.prepared_statement:
                        query_id = self.prepared_statement.query_id
                        assert query_id == response.info, \
                            "Got different query ID in server response (%s) than we " \
                            "had before (%s)" % (response.info, query_id)
                    else:
                        query_id = response.info

                    try:
                        prepared_statement = self.session.cluster._prepared_statements[query_id]
                    except KeyError:
                        if not self.prepared_statement:
                            log.error("Tried to execute unknown prepared statement: id=%s",
                                      query_id.encode('hex'))
                            self._set_final_exception(response)
                            return
                        else:
                            prepared_statement = self.prepared_statement
                            self.session.cluster._prepared_statements[query_id] = prepared_statement

                    current_keyspace = self._connection.keyspace
                    prepared_keyspace = prepared_statement.keyspace
                    if current_keyspace != prepared_keyspace:
                        self._set_final_exception(
                            ValueError("The Session's current keyspace (%s) does "
                                       "not match the keyspace the statement was "
                                       "prepared with (%s)" %
                                       (current_keyspace, prepared_keyspace)))
                        return

                    log.debug("Re-preparing unrecognized prepared statement against host %s: %s",
                              self._current_host, prepared_statement.query_string)
                    prepare_message = PrepareMessage(query=prepared_statement.query_string)
                    # since this might block, run on the executor to avoid hanging
                    # the event loop thread
                    self.session.submit(self._reprepare, prepare_message)
                    return
                else:
                    if hasattr(response, 'to_exception'):
                        self._set_final_exception(response.to_exception())
                    else:
                        self._set_final_exception(response)
                    return

                retry_type, consistency = retry
                if retry_type is RetryPolicy.RETRY:
                    self._query_retries += 1
                    self._retry(reuse_connection=True, consistency_level=consistency)
                elif retry_type is RetryPolicy.RETHROW:
                    self._set_final_exception(response.to_exception())
                else:  # IGNORE
                    if self._metrics is not None:
                        self._metrics.on_ignore()
                    self._set_final_result(None)
            elif isinstance(response, ConnectionException):
                if self._metrics is not None:
                    self._metrics.on_connection_error()
                if not isinstance(response, ConnectionShutdown):
                    self._connection.defunct(response)
                self._retry(reuse_connection=False, consistency_level=None)
            elif isinstance(response, Exception):
                if hasattr(response, 'to_exception'):
                    self._set_final_exception(response.to_exception())
                else:
                    self._set_final_exception(response)
            else:
                # we got some other kind of response message
                msg = "Got unexpected message: %r" % (response,)
                exc = ConnectionException(msg, self._current_host)
                self._connection.defunct(exc)
                self._set_final_exception(exc)
        except Exception as exc:
            # almost certainly caused by a bug, but we need to set something here
            log.exception("Unexpected exception while handling result in ResponseFuture:")
            self._set_final_exception(exc)

    def _set_keyspace_completed(self, errors):
        if not errors:
            self._set_final_result(None)
        else:
            self._set_final_exception(ConnectionException(
                "Failed to set keyspace on all hosts: %s" % (errors,)))

    def _execute_after_prepare(self, response):
        """
        Handle the response to our attempt to prepare a statement.
        If it succeeded, run the original query again against the same host.
        """
        if self._current_pool and self._connection:
            self._current_pool.return_connection(self._connection)

        if self._final_exception:
            return

        if isinstance(response, ResultMessage):
            if response.kind == RESULT_KIND_PREPARED:
                # use self._query to re-use the same host and
                # at the same time properly borrow the connection
                request_id = self._query(self._current_host)
                if request_id is None:
                    # this host errored out, move on to the next
                    self.send_request()
            else:
                self._set_final_exception(ConnectionException(
                    "Got unexpected response when preparing statement "
                    "on host %s: %s" % (self._current_host, response)))
        elif isinstance(response, ErrorMessage):
            self._set_final_exception(response)
        elif isinstance(response, ConnectionException):
            log.debug("Connection error when preparing statement on host %s: %s",
                      self._current_host, response)
            # try again on a different host, preparing again if necessary
            self._errors[self._current_host] = response
            self.send_request()
        else:
            self._set_final_exception(ConnectionException(
                "Got unexpected response type when preparing "
                "statement on host %s: %s" % (self._current_host, response)))

    def _set_final_result(self, response):
        if self._metrics is not None:
            self._metrics.request_timer.addValue(time.time() - self._start_time)

        with self._callback_lock:
            self._final_result = response

        self._event.set()
        if self._callback:
            fn, args, kwargs = self._callback
            fn(response, *args, **kwargs)

    def _set_final_exception(self, response):
        if self._metrics is not None:
            self._metrics.request_timer.addValue(time.time() - self._start_time)

        with self._callback_lock:
            self._final_exception = response
        self._event.set()
        if self._errback:
            fn, args, kwargs = self._errback
            fn(response, *args, **kwargs)

    def _retry(self, reuse_connection, consistency_level):
        if self._final_exception:
            # the connection probably broke while we were waiting
            # to retry the operation
            return

        if self._metrics is not None:
            self._metrics.on_retry()
        if consistency_level is not None:
            self.message.consistency_level = consistency_level

        # don't retry on the event loop thread
        self.session.submit(self._retry_task, reuse_connection)

    def _retry_task(self, reuse_connection):
        if self._final_exception:
            # the connection probably broke while we were waiting
            # to retry the operation
            return

        if reuse_connection and self._query(self._current_host):
            return

        # otherwise, move onto another host
        self.send_request()

    def result(self, timeout=_NOT_SET):
        """
        Return the final result or raise an Exception if errors were
        encountered.  If the final result or error has not been set
        yet, this method will block until that time.

        You may set a timeout (in seconds) with the `timeout` parameter.
        By default, the :attr:`~.default_timeout` for the :class:`.Session`
        this was created through will be used for the timeout on this
        operation.  If the timeout is exceeded, an
        :exc:`cassandra.OperationTimedOut` will be raised.

        Example usage::

            >>> future = session.execute_async("SELECT * FROM mycf")
            >>> # do other stuff...

            >>> try:
            ...     rows = future.result()
            ...     for row in rows:
            ...         ... # process results
            ... except Exception:
            ...     log.exception("Operation failed:")

        """
        if timeout is _NOT_SET:
            timeout = self.default_timeout

        if self._final_result is not _NOT_SET:
            if self._paging_state is None:
                return self._final_result
            else:
                return PagedResult(self, self._final_result)
        elif self._final_exception:
            raise self._final_exception
        else:
            self._event.wait(timeout=timeout)
            if self._final_result is not _NOT_SET:
                if self._paging_state is None:
                    return self._final_result
                else:
                    return PagedResult(self, self._final_result)
            elif self._final_exception:
                raise self._final_exception
            else:
                raise OperationTimedOut(errors=self._errors, last_host=self._current_host)

    def get_query_trace(self, max_wait=None):
        """
        Returns the :class:`~.query.QueryTrace` instance representing a trace
        of the last attempt for this operation, or :const:`None` if tracing was
        not enabled for this query.  Note that this may raise an exception if
        there are problems retrieving the trace details from Cassandra. If the
        trace is not available after `max_wait` seconds,
        :exc:`cassandra.query.TraceUnavailable` will be raised.
        """
        if not self._query_trace:
            return None

        self._query_trace.populate(max_wait)
        return self._query_trace

    def add_callback(self, fn, *args, **kwargs):
        """
        Attaches a callback function to be called when the final results arrive.

        By default, `fn` will be called with the results as the first and only
        argument.  If `*args` or `**kwargs` are supplied, they will be passed
        through as additional positional or keyword arguments to `fn`.

        If an error is hit while executing the operation, a callback attached
        here will not be called.  Use :meth:`.add_errback()` or :meth:`add_callbacks()`
        if you wish to handle that case.

        If the final result has already been seen when this method is called,
        the callback will be called immediately (before this method returns).

        **Important**: if the callback you attach results in an exception being
        raised, **the exception will be ignored**, so please ensure your
        callback handles all error cases that you care about.

        Usage example::

            >>> session = cluster.connect("mykeyspace")

            >>> def handle_results(rows, start_time, should_log=False):
            ...     if should_log:
            ...         log.info("Total time: %f", time.time() - start_time)
            ...     ...

            >>> future = session.execute_async("SELECT * FROM users")
            >>> future.add_callback(handle_results, time.time(), should_log=True)

        """
        run_now = False
        with self._callback_lock:
            if self._final_result is not _NOT_SET:
                run_now = True
            else:
                self._callback = (fn, args, kwargs)
        if run_now:
            fn(self._final_result, *args, **kwargs)
        return self

    def add_errback(self, fn, *args, **kwargs):
        """
        Like :meth:`.add_callback()`, but handles error cases.
        An Exception instance will be passed as the first positional argument
        to `fn`.
        """
        run_now = False
        with self._callback_lock:
            if self._final_exception:
                run_now = True
            else:
                self._errback = (fn, args, kwargs)
        if run_now:
            fn(self._final_exception, *args, **kwargs)
        return self

    def add_callbacks(self, callback, errback,
                      callback_args=(), callback_kwargs=None,
                      errback_args=(), errback_kwargs=None):
        """
        A convenient combination of :meth:`.add_callback()` and
        :meth:`.add_errback()`.

        Example usage::

            >>> session = cluster.connect()
            >>> query = "SELECT * FROM mycf"
            >>> future = session.execute_async(query)

            >>> def log_results(results, level='debug'):
            ...     for row in results:
            ...         log.log(level, "Result: %s", row)

            >>> def log_error(exc, query):
            ...     log.error("Query '%s' failed: %s", query, exc)

            >>> future.add_callbacks(
            ...     callback=log_results, callback_kwargs={'level': 'info'},
            ...     errback=log_error, errback_args=(query,))

        """
        self.add_callback(callback, *callback_args, **(callback_kwargs or {}))
        self.add_errback(errback, *errback_args, **(errback_kwargs or {}))

    def __str__(self):
        result = "(no result yet)" if self._final_result is _NOT_SET else self._final_result
        return "<ResponseFuture: query='%s' request_id=%s result=%s exception=%s host=%s>" \
               % (self.query, self._req_id, result, self._final_exception, self._current_host)
    __repr__ = __str__


class QueryExhausted(Exception):
    """
    Raised when :meth:`.ResultSet.start_fetching_next_page()` is called and
    there are no more pages.  You can check :attr:`.ResultSet.has_more_pages`
    before calling to avoid this.
    """
    pass


class PagedResult(object):
    """
    An iterator over the rows from a paged query result.  Whenever the number
    of result rows for a query exceed the :attr:`~.query.Statement.fetch_size`
    (or :attr:`~.Session.default_fetch_size`, if not set) an instance of this
    class will be returned.

    You can treat this as a normal iterator over rows::

        >>> from cassandra.query import SimpleStatement
        >>> statement = SimpleStatement("SELECT * FROM users", fetch_size=10)
        >>> for user_row in session.execute(statement):
        ...     process_user(user_row)

    Whenever there are no more rows in the current page, the next page will
    be fetched transparently.  However, note that it _is_ possible for
    an :class:`Exception` to be raised while fetching the next page, just
    like you might see on a normal call to ``session.execute()``.
    """

    def __init__(self, response_future, initial_response):
        self.response_future = response_future
        self.current_response = iter(initial_response)

    def __iter__(self):
        return self

    def next(self):
        try:
            return next(self.current_response)
        except StopIteration:
            if self.response_future._paging_state is None:
                raise

        self.response_future.start_fetching_next_page()
        result = self.response_future.result()
        if self.response_future.has_more_pages:
            self.current_response = result.current_response
        else:
            self.current_response = iter(result)

        return next(self.current_response)

    __next__ = next<|MERGE_RESOLUTION|>--- conflicted
+++ resolved
@@ -18,11 +18,8 @@
 """
 from __future__ import absolute_import
 
-<<<<<<< HEAD
 import atexit
-=======
 from collections import defaultdict
->>>>>>> 9effa90f
 from concurrent.futures import ThreadPoolExecutor
 import logging
 import socket
