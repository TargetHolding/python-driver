--- conflicted
+++ resolved
@@ -18,7 +18,6 @@
 
 CLUSTER_NAME = 'test_cluster'
 CCM_CLUSTER = None
-<<<<<<< HEAD
 
 CASSANDRA_VERSION = os.getenv('CASSANDRA_VERSION', '2.0.6')
 
@@ -27,10 +26,6 @@
 else:
     DEFAULT_PROTOCOL_VERSION = 2
 PROTOCOL_VERSION = int(os.getenv('PROTOCOL_VERSION', DEFAULT_PROTOCOL_VERSION))
-
-=======
-DEFAULT_CASSANDRA_VERSION = '1.2.15'
->>>>>>> cd9ec7cc
 
 path = os.path.join(os.path.abspath(os.path.dirname(__file__)), 'ccm')
 if not os.path.exists(path):
